--- conflicted
+++ resolved
@@ -8,6 +8,7 @@
 import { strict as assert } from "assert";
 
 import pgp from "pg-promise";
+import { v5 as uuidv5 } from "uuid";
 import {
   DBVehicle,
   DBLocation,
@@ -22,20 +23,9 @@
 } from "./db-schema.js";
 import { log, LogLevel, geoDistance } from "@shared/utils.js";
 import config from "@shared/smartcharge-config.js";
-import { v5 as uuidv5 } from "uuid";
-<<<<<<< HEAD
 import { SmartChargeGoal } from "@shared/sc-types.js";
 import { DEFAULT_DIRECTLEVEL } from "@shared/smartcharge-defines.js";
-import {
-  VehicleLocationSettings,
-  VehicleDebugInput,
-  Schedule,
-} from "./gql/vehicle-type.js";
-=======
-import { SmartChargeGoal } from "@shared/sc-types";
-import { DEFAULT_DIRECTLEVEL } from "@shared/smartcharge-defines";
-import { VehicleLocationSettings, Schedule } from "./gql/vehicle-type";
->>>>>>> fdcf4b4d
+import { VehicleLocationSettings, Schedule } from "./gql/vehicle-type.js";
 
 export const DB_OPTIONS: pgp.IInitOptions = {};
 
@@ -84,7 +74,8 @@
     this.pg = pg({
       connectionString: connectionString,
       max: parseInt(config.POSTGRES_CONNECTIONS) || 10,
-      ssl: config.POSTGRES_SSL === "true" ? { rejectUnauthorized: false } : false });
+      ssl: config.POSTGRES_SSL === "true" ? { rejectUnauthorized: false } : false
+    });
   }
   public async init(): Promise<void> {
     let version = "";
@@ -307,7 +298,7 @@
   ): Promise<DBPriceData> {
     const result = await this.pg.one(
       `INSERT INTO price_data(price_list_uuid, ts, price) VALUES($1, $2, $3) ` +
-        `ON CONFLICT (price_list_uuid,ts) DO UPDATE SET price=EXCLUDED.price RETURNING *;`,
+      `ON CONFLICT (price_list_uuid,ts) DO UPDATE SET price=EXCLUDED.price RETURNING *;`,
       [price_list_uuid, ts, price * 1e5]
     );
     return result;
