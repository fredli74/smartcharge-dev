/**
 * @file GraphQL API Vehicle types for smartcharge.dev project
 * @author Fredrik Lidström
 * @copyright 2025 Fredrik Lidström
 * @license MIT (MIT)
 */

import "reflect-metadata";
import { Field, ObjectType, InputType, Int, ID, registerEnumType, Float, Resolver, FieldResolver, Root, Ctx, GraphQLISODateTime } from "type-graphql";
import { GraphQLJSONObject } from "graphql-type-json";
<<<<<<< HEAD
import { GeoLocation, Location } from "./location-type.js";
import {
  SmartChargeGoal,
  ChargeType,
  ChargeConnection,
  ScheduleType,
} from "@shared/sc-types.js";
import { DBVehicle, DBSchedule } from "@server/db-schema.js";
=======
import { GeoLocation, Location } from "./location-type";
import { SmartChargeGoal, ChargeType, ChargeConnection, ScheduleType } from "@shared/sc-types";
import { DBVehicle, DBSchedule } from "@server/db-schema";
>>>>>>> fdcf4b4d
import { plainToInstance, Type } from "class-transformer";
import type { IContext } from "./api.js";
import { LocationResolver } from "./location-resolver.js";
import { DBInterface } from "@server/db-interface.js";

/*******************************
 *    VehicleLocationSetting   *
 *******************************/

@ObjectType("VehicleLocationSetting")
@InputType("VehicleLocationSettingInput")
export class VehicleLocationSettings {
  @Field((_type) => ID, { description: `location id` })
  locationID!: string;
  @Field((_type) => Int, { description: `Minimum battery level to reach directly (%)` })
  directLevel!: number;
  @Field((_type) => String)
  goal!: SmartChargeGoal | string;
}
// Not used because we cannot union between enum and String in type-graphql
registerEnumType(SmartChargeGoal, {
  name: "SmartChargeGoal",
  description: "Smart Charge Goal Presets",
});

/*******************************
 *         ChargePlan          *
 *******************************/

registerEnumType(ChargeType, { name: "ChargeType" });

@ObjectType()
export class ChargePlan {
  @Field((_type) => ChargeType)
  chargeType!: ChargeType;
  @Type(() => Date)
  @Field((_type) => GraphQLISODateTime, { nullable: true, description: `time to start or null for now` })
  chargeStart!: Date | null;
  @Type(() => Date)
  @Field((_type) => GraphQLISODateTime, { nullable: true, description: `time to end or null for never` })
  chargeStop!: Date | null;
  @Field((_type) => Int)
  level!: number;
  @Field((_type) => String)
  comment!: string;
}

/*******************************
 *          Schedule           *
 *******************************/

registerEnumType(ScheduleType, { name: "ScheduleType" });

@ObjectType()
export class Schedule extends DBSchedule { }

@Resolver((_of) => Schedule)
export class ScheduleTypeResolver {
  @FieldResolver((_returns) => Int)
  id(@Root() schedule: Schedule): number {
    return schedule.schedule_id;
  }
  @FieldResolver((_returns) => ID)
  vehicleID(@Root() schedule: Schedule): string {
    return schedule.vehicle_uuid;
  }
  @FieldResolver((_returns) => ScheduleType)
  type(@Root() schedule: Schedule): ScheduleType {
    return schedule.schedule_type as ScheduleType;
  }
  @FieldResolver((_returns) => Int, { nullable: true })
  level(@Root() schedule: Schedule): number | null {
    return schedule.level;
  }
  @FieldResolver((_returns) => GraphQLISODateTime, { nullable: true })
  time(@Root() schedule: Schedule): Date | null {
    return schedule.schedule_ts;
  }
}

/*******************************
 *           Vehicle           *
 *******************************/

@ObjectType()
export class Vehicle extends DBVehicle { }

@Resolver((_of) => Vehicle)
export class VehicleTypeResolver {
  @FieldResolver((_returns) => ID)
  id(@Root() vehicle: Vehicle): string {
    return vehicle.vehicle_uuid;
  }
  @FieldResolver((_returns) => ID)
  ownerID(@Root() vehicle: Vehicle): string {
    return vehicle.account_uuid;
  }
  @FieldResolver((_returns) => ID, { nullable: true })
  serviceID(@Root() vehicle: Vehicle): string | null {
    return vehicle.service_uuid;
  }
  @FieldResolver((_returns) => String)
  name(@Root() vehicle: Vehicle): string {
    return vehicle.name;
  }
  @FieldResolver((_returns) => Int, { description: `maximum level to charge to unless a trip is scheduled (%)` })
  maximumLevel(@Root() vehicle: Vehicle): number {
    return vehicle.maximum_charge;
  }
  @FieldResolver((_returns) => GraphQLJSONObject)
  providerData(@Root() vehicle: Vehicle): any {
    return vehicle.provider_data;
  }
  @FieldResolver((_returns) => GeoLocation, { nullable: true })
  geoLocation(@Root() vehicle: Vehicle): GeoLocation | null {
    if (vehicle.location_micro_latitude === null || vehicle.location_micro_longitude === null) {
      return null;
    }
    return {
      latitude: vehicle.location_micro_latitude / 1e6,
      longitude: vehicle.location_micro_longitude / 1e6,
    };
  }
  @FieldResolver((_returns) => ID, { nullable: true, description: `known location id` })
  locationID(@Root() vehicle: Vehicle): string | null {
    return vehicle.location_uuid;
  }
  @FieldResolver((_returns) => Location, { nullable: true, description: `known location` })
  async location(
    @Root() vehicle: Vehicle,
    @Ctx() context: IContext
  ): Promise<Location | null> {
    if (vehicle.location_uuid === null) {
      return null;
    }
    return new LocationResolver().location(vehicle.location_uuid, context);
  }
  @FieldResolver((_returns) => [Schedule], { description: `schedule` })
  async schedule(
    @Root() vehicle: Vehicle,
    @Ctx() context: IContext
  ): Promise<Schedule[]> {
    return plainToInstance(
      Schedule,
      await context.db.getSchedule(vehicle.vehicle_uuid)
    );
  }
  @FieldResolver((_returns) => [VehicleLocationSettings], { description: `location settings` })
  locationSettings(@Root() vehicle: Vehicle): VehicleLocationSettings[] {
    return plainToInstance(
      VehicleLocationSettings,
      Object.entries(vehicle.location_settings).map(
<<<<<<< HEAD
        ([key, values]: [string, unknown]): VehicleLocationSettings => ({
=======
        ([key, values]: [ string, Partial<VehicleLocationSettings> ]): VehicleLocationSettings => ({
>>>>>>> fdcf4b4d
          ...DBInterface.DefaultVehicleLocationSettings(key),
          ...(values as Partial<VehicleLocationSettings>),
        })
      )
    );
  }
  @FieldResolver((_returns) => Int, { description: `battery level (%)` })
  batteryLevel(@Root() vehicle: Vehicle): number {
    return vehicle.level;
  }
  @FieldResolver((_returns) => Int, { description: `odometer (meters)` })
  odometer(@Root() vehicle: Vehicle): number {
    return vehicle.odometer;
  }
  @FieldResolver((_returns) => Float, { description: `outside temperature (celcius)` })
  outsideTemperature(@Root() vehicle: Vehicle): number {
    return vehicle.outside_deci_temperature / 10;
  }
  @FieldResolver((_returns) => Float, { description: `inside temperature (celcius)` })
  insideTemperature(@Root() vehicle: Vehicle): number {
    return vehicle.inside_deci_temperature / 10;
  }
  @FieldResolver((_returns) => Boolean, { description: `is climate control on` })
  climateControl(@Root() vehicle: Vehicle): boolean {
    return vehicle.climate_control;
  }
  @FieldResolver((_returns) => Boolean, { description: `is a charger connected` })
  isConnected(@Root() vehicle: Vehicle): boolean {
    return vehicle.connected;
  }
  @FieldResolver((_returns) => Int, { nullable: true, description: `charging to level (%)` })
  chargingTo(@Root() vehicle: Vehicle): number | null {
    return vehicle.charging_to;
  }
  @FieldResolver((_returns) => Int, { nullable: true, description: `estimated time to complete charge (minutes)` })
  estimatedTimeLeft(@Root() vehicle: Vehicle): number | null {
    return vehicle.estimate;
  }
  @FieldResolver((_returns) => Boolean)
  isDriving(@Root() vehicle: Vehicle): boolean {
    return vehicle.driving;
  }
  @FieldResolver((_returns) => String)
  status(@Root() vehicle: Vehicle): string {
    return vehicle.status;
  }
  @FieldResolver((_returns) => String)
  smartStatus(@Root() vehicle: Vehicle): string {
    return vehicle.smart_status;
  }
  @FieldResolver((_returns) => [ChargePlan], { nullable: true, description: `charge plan` })
  chargePlan(@Root() vehicle: Vehicle): ChargePlan[] | null {
    if (vehicle.charge_plan === null) {
      return null;
    }
    return (vehicle.charge_plan as ChargePlan[]).map((f) =>
      plainToInstance(ChargePlan, f)
    );
  }
  @FieldResolver((_returns) => ID, { nullable: true, description: `charge plan location id` })
  chargePlanLocationID(@Root() vehicle: Vehicle): string | null {
    return vehicle.charge_plan_location_uuid;
  }
  @FieldResolver((_returns) => GraphQLISODateTime)
  updated(@Root() vehicle: Vehicle): Date {
    return vehicle.updated;
  }
}

/*******************************
 *        UpdateClasses        *
 *******************************/

@InputType()
export abstract class UpdateVehicleInput {
  @Field((_type) => ID)
  id!: string;
  @Field((_type) => String, { nullable: true })
  name?: string;
  @Field((_type) => Int, { nullable: true })
  maximumLevel?: number;
  @Field((_type) => [VehicleLocationSettings], { nullable: true })
  locationSettings?: VehicleLocationSettings[];
  @Field((_type) => String, { nullable: true })
  status?: string;
  @Field((_type) => ID, { nullable: true })
  serviceID?: string;
  @Field((_type) => GraphQLJSONObject, { nullable: true })
  providerData?: any;
}

registerEnumType(ChargeConnection, { name: "ChargeConnection" });

@InputType()
export abstract class UpdateVehicleDataInput {
  @Field((_type) => ID)
  id!: string;
  @Field((_type) => GeoLocation, { nullable: true })
  geoLocation?: GeoLocation;
  @Field((_type) => Int, { nullable: true, description: `battery level (%)` })
  batteryLevel?: number;
  @Field((_type) => Int, { nullable: true, description: `odometer (meters)` })
  odometer?: number;
  @Field((_type) => Float, { nullable: true, description: `outside temperature (celcius)` })
  outsideTemperature?: number;
  @Field((_type) => Float, { nullable: true, description: `inside temperature (celcius)` })
  insideTemperature?: number;
  @Field((_type) => Boolean, { nullable: true, description: `is climate control on` })
  climateControl?: boolean;
  @Field((_type) => Boolean, { nullable: true, description: `is someone driving` })
  isDriving?: boolean;
  @Field((_type) => ChargeConnection, { nullable: true, description: `charge connection` })
  connectedCharger?: ChargeConnection | null;
  @Field((_type) => Int, { nullable: true, description: `charging to level (%)` })
  chargingTo?: number | null;
  @Field((_type) => Int, { nullable: true, description: `estimated time to complete charge (minutes)` })
  estimatedTimeLeft?: number | null;
  @Field((_type) => Float, { nullable: true, description: `current power use (kW)` })
  powerUse?: number | null;
  @Field((_type) => Float, { nullable: true, description: `charger energy used (kWh)` })
  energyUsed?: number | null;
  @Field((_type) => Float, { nullable: true, description: `charge added (kWh)` })
  energyAdded?: number | null;
}<|MERGE_RESOLUTION|>--- conflicted
+++ resolved
@@ -8,7 +8,6 @@
 import "reflect-metadata";
 import { Field, ObjectType, InputType, Int, ID, registerEnumType, Float, Resolver, FieldResolver, Root, Ctx, GraphQLISODateTime } from "type-graphql";
 import { GraphQLJSONObject } from "graphql-type-json";
-<<<<<<< HEAD
 import { GeoLocation, Location } from "./location-type.js";
 import {
   SmartChargeGoal,
@@ -17,11 +16,6 @@
   ScheduleType,
 } from "@shared/sc-types.js";
 import { DBVehicle, DBSchedule } from "@server/db-schema.js";
-=======
-import { GeoLocation, Location } from "./location-type";
-import { SmartChargeGoal, ChargeType, ChargeConnection, ScheduleType } from "@shared/sc-types";
-import { DBVehicle, DBSchedule } from "@server/db-schema";
->>>>>>> fdcf4b4d
 import { plainToInstance, Type } from "class-transformer";
 import type { IContext } from "./api.js";
 import { LocationResolver } from "./location-resolver.js";
@@ -174,11 +168,7 @@
     return plainToInstance(
       VehicleLocationSettings,
       Object.entries(vehicle.location_settings).map(
-<<<<<<< HEAD
         ([key, values]: [string, unknown]): VehicleLocationSettings => ({
-=======
-        ([key, values]: [ string, Partial<VehicleLocationSettings> ]): VehicleLocationSettings => ({
->>>>>>> fdcf4b4d
           ...DBInterface.DefaultVehicleLocationSettings(key),
           ...(values as Partial<VehicleLocationSettings>),
         })
