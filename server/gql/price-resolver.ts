--- conflicted
+++ resolved
@@ -44,15 +44,10 @@
     @Arg("id", (_type) => ID, { nullable: true }) id: string,
     @Ctx() context: IContext
   ): Promise<PriceList> {
-<<<<<<< HEAD
     if (!context.accountUUID) {
       throw new GraphQLError("Not logged in",
         undefined, undefined, undefined, undefined, undefined, { code: "UNAUTHENTICATED" }
       );
-=======
-    if (!context.accountUUID || !context.account) {
-      throw new ApolloError("Access denied, authentication required");
->>>>>>> fdcf4b4d
     }
     return plainToInstance(
       PriceList,
