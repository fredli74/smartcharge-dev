/**
 * @file GraphQL API Service resolver for smartcharge.dev project
 * @author Fredrik Lidström
 * @copyright 2025 Fredrik Lidström
 * @license MIT (MIT)
 */

<<<<<<< HEAD
import { SubscriptionTopic } from "./subscription.js";
import {
  Resolver,
  Ctx,
  Mutation,
  Arg,
  ID,
  Int,
  Query,
  Float,
  PubSub,
  PubSubEngine,
} from "type-graphql";
import type { IContext } from "@server/gql/api.js";
import { INTERNAL_SERVICE_UUID, DBInterface } from "@server/db-interface.js";
import { VehicleDebugInput, UpdateVehicleDataInput } from "./vehicle-type.js";
import { ServiceProvider } from "./service-type.js";
import { plainToInstance } from "class-transformer";
import { UpdatePriceInput } from "./price-type.js";
import { GraphQLError } from "graphql";
=======
import { SubscriptionTopic } from "./subscription";
import { Resolver, Ctx, Mutation, Arg, ID, Int, Query, Float, PubSub, PubSubEngine } from "type-graphql";
import { IContext } from "@server/gql/api";
import { INTERNAL_SERVICE_UUID } from "@server/db-interface";
import { AuthenticationError, ApolloError } from "apollo-server-core";

import { UpdateVehicleDataInput } from "./vehicle-type";
import { ServiceProvider } from "./service-type";
import { plainToInstance } from "class-transformer";
import { UpdatePriceInput } from "./price-type";
import { log, LogLevel } from "@shared/utils";
>>>>>>> fdcf4b4d

function authorizeService(context: IContext) {
  if (context.accountUUID !== INTERNAL_SERVICE_UUID) {
    throw new GraphQLError("Access denied",
      undefined, undefined, undefined, undefined, undefined, { code: "UNAUTHENTICATED" }
    );
  }
}

@Resolver()
export class ServiceResolver {
  @Query((_returns) => [ServiceProvider])
  async _serviceProviders(
    @Arg("accept", (_type) => [String]) accept: string[],
    @Ctx() context: IContext
  ): Promise<ServiceProvider[]> {
    authorizeService(context);
    return plainToInstance(
      ServiceProvider,
      await context.db.getServiceProviders(undefined, undefined, accept)
    );
  }

  @Mutation((_returns) => Boolean)
  async _updateVehicleData(
    @Arg("input") input: UpdateVehicleDataInput,
    @Ctx() context: IContext,
    @PubSub() pubSub: PubSubEngine
  ): Promise<Boolean> {
    authorizeService(context);

    try {
      const vehicle = await context.db.getVehicle(undefined, input.id);
      await context.logic.updateVehicleData(input);
      await pubSub.publish(SubscriptionTopic.VehicleUpdate, {
        vehicle_uuid: vehicle.vehicle_uuid,
        account_uuid: vehicle.account_uuid,
      });
      return true;
    } catch (err) {
      log(LogLevel.Error, err);
      return false;
    }
  }

  @Mutation((_returns) => Int, { nullable: true })
  async _chargeCalibration(
    @Arg("vehicleID", (_type) => ID) vehicle_uuid: string,
    @Arg("level", (_type) => Int, { nullable: true }) level: number,
    @Arg("duration", (_type) => Int, { nullable: true, description: `duration (seconds)` })
      duration: number,
    @Arg("powerUse", (_type) => Float, { nullable: true, description: `current power use (kW)` })
      powerUse: number,
    @Ctx() context: IContext
  ): Promise<number | null> {
    authorizeService(context);

    const vehicle = await context.db.getVehicle(undefined, vehicle_uuid);

    if (vehicle.charge_id === null) {
      // TODO: what happens if it just stopped charging? should charge_id be sent with the query instead?
<<<<<<< HEAD
      throw new GraphQLError(
        "sending _chargeCalibration on a vehicle not charging",
        undefined, undefined, undefined, undefined, undefined, { code: "BAD_USER_INPUT" }
      );
=======
      throw new ApolloError("sending _chargeCalibration on a vehicle not charging");
>>>>>>> fdcf4b4d
    }

    if (!level || !duration) {
      return await context.db.chargeCalibration(vehicle.vehicle_uuid, vehicle.charge_id);
    } else {
      const energy = (duration * powerUse * 1e3) / 60; // kWs => Ws => Wm
      const result = await context.db.setChargeCurve(
        vehicle.vehicle_uuid,
        vehicle.charge_id,
        level,
        duration,
        undefined,
        energy,
        energy
      );
      await context.logic.refreshChargePlan(vehicle.vehicle_uuid);
      return result.level;
    }
  }

  @Mutation((_returns) => Boolean)
  async _updatePrice(
    @Arg("input") input: UpdatePriceInput,
    @Ctx() context: IContext
  ): Promise<Boolean> {
    authorizeService(context);
    for (const point of input.prices) {
      await context.db.updatePriceData(input.priceListID, point.startAt, point.price);
    }
    await context.logic.priceListRefreshed(input.priceListID);
    return true;
  }
}<|MERGE_RESOLUTION|>--- conflicted
+++ resolved
@@ -5,7 +5,6 @@
  * @license MIT (MIT)
  */
 
-<<<<<<< HEAD
 import { SubscriptionTopic } from "./subscription.js";
 import {
   Resolver,
@@ -26,19 +25,6 @@
 import { plainToInstance } from "class-transformer";
 import { UpdatePriceInput } from "./price-type.js";
 import { GraphQLError } from "graphql";
-=======
-import { SubscriptionTopic } from "./subscription";
-import { Resolver, Ctx, Mutation, Arg, ID, Int, Query, Float, PubSub, PubSubEngine } from "type-graphql";
-import { IContext } from "@server/gql/api";
-import { INTERNAL_SERVICE_UUID } from "@server/db-interface";
-import { AuthenticationError, ApolloError } from "apollo-server-core";
-
-import { UpdateVehicleDataInput } from "./vehicle-type";
-import { ServiceProvider } from "./service-type";
-import { plainToInstance } from "class-transformer";
-import { UpdatePriceInput } from "./price-type";
-import { log, LogLevel } from "@shared/utils";
->>>>>>> fdcf4b4d
 
 function authorizeService(context: IContext) {
   if (context.accountUUID !== INTERNAL_SERVICE_UUID) {
@@ -100,14 +86,10 @@
 
     if (vehicle.charge_id === null) {
       // TODO: what happens if it just stopped charging? should charge_id be sent with the query instead?
-<<<<<<< HEAD
       throw new GraphQLError(
         "sending _chargeCalibration on a vehicle not charging",
         undefined, undefined, undefined, undefined, undefined, { code: "BAD_USER_INPUT" }
       );
-=======
-      throw new ApolloError("sending _chargeCalibration on a vehicle not charging");
->>>>>>> fdcf4b4d
     }
 
     if (!level || !duration) {
