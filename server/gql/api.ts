--- conflicted
+++ resolved
@@ -38,13 +38,8 @@
 export interface IContext {
   db: DBInterface;
   logic: Logic;
-<<<<<<< HEAD
-  accountUUID?: string;
-  account?: DBAccount;
-=======
   accountUUID: string | undefined;
   account: DBAccount | undefined;
->>>>>>> fdcf4b4d
 }
 
 export function accountFilter(
