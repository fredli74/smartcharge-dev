--- conflicted
+++ resolved
@@ -6,7 +6,6 @@
  */
 import { strict as assert } from "assert";
 
-<<<<<<< HEAD
 import { SubscriptionTopic } from "./subscription.js";
 import {
   Arg,
@@ -32,15 +31,6 @@
   Schedule,
 } from "./vehicle-type.js";
 import { log, LogLevel, makePublicID } from "@shared/utils.js";
-=======
-import { SubscriptionTopic } from "./subscription";
-import { Arg, Resolver, Query, Ctx, Mutation, Subscription, PubSub, PubSubEngine, Root, Int, ID, GraphQLISODateTime } from "type-graphql";
-import { IContext, accountFilter } from "./api";
-import { INTERNAL_SERVICE_UUID } from "@server/db-interface";
-import { Vehicle, UpdateVehicleInput, VehicleLocationSettings, Schedule } from "./vehicle-type";
-import { log, LogLevel, makePublicID } from "@shared/utils";
-import { ApolloError } from "apollo-server-core";
->>>>>>> fdcf4b4d
 import { plainToInstance } from "class-transformer";
 import { DBSchedule } from "@server/db-schema.js";
 import { ScheduleType } from "@shared/sc-types.js";
