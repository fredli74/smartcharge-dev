/**
 * @file GraphQL API Stats resolver for smartcharge.dev project
 * @author Fredrik Lidström
 * @copyright 2025 Fredrik Lidström
 * @license MIT (MIT)
 */

import "reflect-metadata";
import { Field, ObjectType, Int, ID, Float, registerEnumType, GraphQLISODateTime } from "type-graphql";
import { GraphQLJSONObject } from "graphql-type-json";
import { ChargePlan, VehicleLocationSettings } from "./vehicle-type.js";
import { Arg, Resolver, Query, Ctx } from "type-graphql";
import { accountFilter } from "./api.js";
import type { IContext } from "./api.js";
import { plainToInstance } from "class-transformer";
<<<<<<< HEAD
import { PriceData } from "./price-type.js";
import { DBInterface } from "@server/db-interface.js";
import {
  DBPriceData,
  DBStatsMap,
  DBSleep,
  DBCharge,
  DBTrip,
} from "@server/db-schema.js";
import type { UnstructuredData } from "@server/db-schema.js";
import { EventType } from "@shared/sc-types.js";
=======
import { PriceData } from "./price-type";
import { DBInterface } from "@server/db-interface";
import { PlainObject, DBPriceData, DBStatsMap, DBSleep, DBCharge, DBTrip } from "@server/db-schema";
import { EventType } from "@shared/sc-types";
>>>>>>> fdcf4b4d

registerEnumType(EventType, { name: "EventType" });

@ObjectType()
export class EventList {
  @Field((_type) => EventType)
  eventType!: EventType;
  @Field((_type) => GraphQLISODateTime)
  start!: Date;
  @Field((_type) => GraphQLISODateTime)
  end!: Date;
  @Field((_type) => GraphQLJSONObject, { nullable: true })
  data!: UnstructuredData | null;
}

@ObjectType()
export class StateMap {
  @Field((_type) => GraphQLISODateTime)
  start!: Date;
  @Field((_type) => Int)
  period!: number;

  @Field((_type) => Int)
  minimumLevel!: number;
  @Field((_type) => Int)
  maximumLevel!: number;
  @Field((_type) => Int)
  drivenSeconds!: number;
  @Field((_type) => Int)
  drivenMeters!: number;
  @Field((_type) => Int)
  chargedSeconds!: number;
  @Field((_type) => Float)
  chargedEnergy!: number;
  @Field((_type) => Float)
  chargeCost!: number;
  @Field((_type) => Float)
  chargeCostSaved!: number;
}

@ObjectType()
export class ChartData {
  @Field((_type) => ID)
  vehicleID!: string;
  @Field((_type) => Int)
  batteryLevel!: number;
  @Field((_type) => GraphQLJSONObject)
  chargeCurve!: any;
  @Field((_type) => Int)
  directLevel!: number;
  @Field((_type) => Int)
  maximumLevel!: number;
  @Field((_type) => ID, { nullable: true })
  locationID!: string | null;
  @Field((_type) => Float, { nullable: true })
  thresholdPrice!: number | null;
  @Field((_type) => [PriceData], { nullable: true })
  prices!: PriceData[] | null;
  @Field((_type) => [ChargePlan], { nullable: true })
  chargePlan!: ChargePlan[] | null;
  @Field((_type) => ID)
  chargePlanLocationID!: string | null;
  @Field((_type) => [StateMap])
  stateMap!: StateMap[];
  @Field((_type) => [EventList])
  eventList!: EventList[];
}

@Resolver()
export class StatsResolver {
  @Query((_returns) => ChartData)
  async chartData(
    @Arg("vehicleID") vehicle_uuid: string,
    @Arg("from", (_type) => GraphQLISODateTime) from: Date,
    @Arg("period", (_type) => Int, { nullable: true, defaultValue: 60 })
      period: number,
    @Arg("locationID", { nullable: true }) location_uuid: string | null,
    @Ctx() context: IContext
  ): Promise<ChartData> {
    const vehicle = await context.db.getVehicle(accountFilter(context.accountUUID), vehicle_uuid);

    const chargecurve = await context.db.getChargeCurve(vehicle_uuid, location_uuid);

    const stateMap = (await context.db.pg.manyOrNone(
      `SELECT * FROM state_map
      WHERE vehicle_uuid = $1 AND stats_ts >= $2 AND period = $3
      ORDER BY stats_ts`,
      [vehicle_uuid, from, period]
    )) as DBStatsMap[];

    const eventList: EventList[] = [];
    ((await context.db.pg.manyOrNone(`SELECT * FROM sleep WHERE vehicle_uuid = $1 AND end_ts >= $2`, [vehicle_uuid, from])) as DBSleep[])
      .forEach((f) => {
        eventList.push({
          eventType: EventType.Sleep,
          start: f.start_ts,
          end: f.end_ts,
          data: { active: f.active },
        });
      });
    ((await context.db.pg.manyOrNone(`SELECT * FROM charge WHERE vehicle_uuid = $1 AND end_ts >= $2`, [vehicle_uuid, from])) as DBCharge[])
      .forEach((f) => {
        eventList.push({
          eventType: EventType.Charge,
          start: f.start_ts,
          end: f.end_ts,
          data: {
            startLevel: f.start_level,
            endLevel: f.end_level,
            charger: f.type,
            addedLevel: f.end_level - f.start_level,
            addedEnergy: (f.end_added - f.start_added) / 60e3,
            energyUsed: f.energy_used / 60e3,
          },
        });
      });
    ((await context.db.pg.manyOrNone(`SELECT * FROM trip WHERE vehicle_uuid = $1 AND end_ts >= $2`, [vehicle_uuid, from])) as DBTrip[])
      .forEach((f) => {
        eventList.push({
          eventType: EventType.Trip,
          start: f.start_ts,
          end: f.end_ts,
          data: {
            startLevel: f.start_level,
            endLevel: f.end_level,
            distance: f.distance,
          },
        });
      });

    const chartData: ChartData = plainToInstance(ChartData, {
      locationID: location_uuid,
      vehicleID: vehicle.vehicle_uuid,
      batteryLevel: vehicle.level,
      thresholdPrice: null,
      chargeCurve: chargecurve,
      prices: null,
<<<<<<< HEAD
      chargePlan:
        (vehicle.charge_plan &&
          (vehicle.charge_plan as ChargePlan[]).map((f) =>
            plainToInstance(ChargePlan, f)
          )) ||
        null,
      directLevel: (
        location_uuid && vehicle.location_settings[location_uuid] ? vehicle.location_settings[location_uuid] as VehicleLocationSettings :
        DBInterface.DefaultVehicleLocationSettings()
      ).directLevel,
=======
      chargePlan: (vehicle.charge_plan && (vehicle.charge_plan as ChargePlan[]).map((f) => plainToInstance(ChargePlan, f))) || null,
      chargePlanLocationID: vehicle.charge_plan_location_uuid,
      directLevel: ((location_uuid && vehicle.location_settings[location_uuid]) || DBInterface.DefaultVehicleLocationSettings()).directLevel,
>>>>>>> fdcf4b4d
      maximumLevel: vehicle.maximum_charge,
      stateMap: stateMap.map((f) =>
        plainToInstance(StateMap, {
          start: f.stats_ts,
          period: f.period,
          minimumLevel: f.minimum_level,
          maximumLevel: f.maximum_level,
          drivenSeconds: f.driven_seconds,
          drivenMeters: f.driven_meters,
          chargedSeconds: f.charged_seconds,
          chargedEnergy: f.charge_energy / 60e3,
          chargeCost: f.charge_cost / 1e5,
          chargeCostSaved: f.charge_cost_saved / 1e5,
        } as StateMap)
      ),
      eventList: eventList.sort((a, b) => a.end.getTime() - b.end.getTime()),
    } as ChartData);

    if (location_uuid) {
      const priceData = (await context.db.pg.manyOrNone(
        `SELECT p.* FROM price_data p JOIN location l ON (l.price_list_uuid = p.price_list_uuid)
          WHERE location_uuid = $1 AND ts >= $2
          ORDER BY ts;`,
        [location_uuid, from]
      )) as DBPriceData[];
      chartData.prices = priceData.map(
        (f) =>
          plainToInstance(PriceData, {
            startAt: f.ts,
            price: f.price / 1e5,
          } as PriceData) || null
      );

      const stats = await context.logic.currentStats(vehicle, location_uuid);
      if (stats && stats.weekly_avg7_price && stats.weekly_avg21_price && stats.threshold) {
        const averagePrice =
          stats.weekly_avg7_price + (stats.weekly_avg7_price - stats.weekly_avg21_price) / 2;
        chartData.thresholdPrice =
          Math.trunc((averagePrice * stats.threshold) / 100) / 1e5;
      }
    }

    return chartData;
  }
}<|MERGE_RESOLUTION|>--- conflicted
+++ resolved
@@ -13,7 +13,6 @@
 import { accountFilter } from "./api.js";
 import type { IContext } from "./api.js";
 import { plainToInstance } from "class-transformer";
-<<<<<<< HEAD
 import { PriceData } from "./price-type.js";
 import { DBInterface } from "@server/db-interface.js";
 import {
@@ -25,12 +24,6 @@
 } from "@server/db-schema.js";
 import type { UnstructuredData } from "@server/db-schema.js";
 import { EventType } from "@shared/sc-types.js";
-=======
-import { PriceData } from "./price-type";
-import { DBInterface } from "@server/db-interface";
-import { PlainObject, DBPriceData, DBStatsMap, DBSleep, DBCharge, DBTrip } from "@server/db-schema";
-import { EventType } from "@shared/sc-types";
->>>>>>> fdcf4b4d
 
 registerEnumType(EventType, { name: "EventType" });
 
@@ -168,7 +161,6 @@
       thresholdPrice: null,
       chargeCurve: chargecurve,
       prices: null,
-<<<<<<< HEAD
       chargePlan:
         (vehicle.charge_plan &&
           (vehicle.charge_plan as ChargePlan[]).map((f) =>
@@ -179,11 +171,6 @@
         location_uuid && vehicle.location_settings[location_uuid] ? vehicle.location_settings[location_uuid] as VehicleLocationSettings :
         DBInterface.DefaultVehicleLocationSettings()
       ).directLevel,
-=======
-      chargePlan: (vehicle.charge_plan && (vehicle.charge_plan as ChargePlan[]).map((f) => plainToInstance(ChargePlan, f))) || null,
-      chargePlanLocationID: vehicle.charge_plan_location_uuid,
-      directLevel: ((location_uuid && vehicle.location_settings[location_uuid]) || DBInterface.DefaultVehicleLocationSettings()).directLevel,
->>>>>>> fdcf4b4d
       maximumLevel: vehicle.maximum_charge,
       stateMap: stateMap.map((f) =>
         plainToInstance(StateMap, {
