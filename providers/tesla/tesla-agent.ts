/* eslint-disable require-atomic-updates */
/**
 * @file TeslaAPI agent for smartcharge.dev project
 * @author Fredrik Lidström
 * @copyright 2025 Fredrik Lidström
 * @license MIT (MIT)
 */

import { strict as assert } from "assert";
import {
  log,
  LogLevel,
  numericStopTime,
  numericStartTime,
<<<<<<< HEAD
} from "@shared/utils.js";
import { SCClient } from "@shared/sc-client.js";
import config from "./tesla-config.js";
import teslaAPI, { TeslaAPI } from "./tesla-api.js";
import {
  AgentJob,
  AbstractAgent,
  IProviderAgent,
  AgentAction,
} from "@providers/provider-agent.js";
import provider, {
  TeslaServiceData,
  TeslaProviderMutates,
  TeslaProviderQueries,
  TeslaToken,
} from "./index.js";
import {
  GQLVehicle,
  GQLUpdateVehicleDataInput,
  GQLChargeConnection,
  GQLChargePlan,
  GQLChargeType,
  GQLAction,
  GQLScheduleType,
} from "@shared/sc-schema.js";
import { scheduleMap } from "@shared/sc-utils.js";

type PollState = "polling" | "tired" | "offline" | "asleep";
enum ChargeControl {
  Starting,
  Started,
  Stopping,
  Stopped,
=======
  diffObjects,
  delay,
  compareStartStopTimes,
  compareStopTimes,
} from "@shared/utils";
import { GQLLocationFragment, SCClient, UpdateVehicleParams } from "@shared/sc-client";
import config from "./tesla-config";
import teslaAPI, { TeslaAPI, TeslaChargeSchedule, TeslaPreconditionSchedule, TeslaScheduleTimeToDate } from "./tesla-api";
import { AgentJob, AbstractAgent, IProviderAgent } from "@providers/provider-agent";
import provider, { TeslaServiceData, TeslaProviderMutates, TeslaProviderQueries, TeslaToken } from ".";
import { GQLVehicle, GQLUpdateVehicleDataInput, GQLChargeConnection, GQLChargeType, GQLGeoLocation, GQLScheduleType } from "@shared/sc-schema";
import { Consumer, Kafka, LogEntry, logLevel } from "kafkajs";
import * as protobuf from "@bufbuild/protobuf";
import * as telemetryConnectivity from "./telemetry-protos/vehicle_connectivity_pb";
import * as telemetryData from "./telemetry-protos/vehicle_data_pb";
import * as telemetryError from "./telemetry-protos/vehicle_error_pb";
import { RestClientError } from "@shared/restclient";

// Telemetry data that is not directly mapped to a vehicle database field
interface TeslaTelemetryData {
  Location: GQLGeoLocation;
  Soc: number;
  Odometer: number;
  OutsideTemp: number;
  InsideTemp: number;
  TimeToFullCharge: number;

  HvacPower: telemetryData.HvacPowerState;
  Gear: string;
  FastChargerPresent: boolean;
  FastChargerType: string;
  ChargeState: string;
  DetailedChargeState: telemetryData.DetailedChargeStateValue;
  ChargeAmps: number;
  ChargeCurrentRequest: number;
  ChargeCurrentRequestMax: number;
  ChargeEnableRequest: boolean;
  ChargeLimitSoc: number;
  ChargerPhases: number;
  //ChargerVoltage: number; // TODO: remove because of bug in Tesla API
  ACChargingEnergyIn: number;
  ACChargingPower: number;
  DCChargingEnergyIn: number;
  DCChargingPower: number;
  ScheduledChargingMode: string;
  ScheduledChargingStartTime: string;
  ScheduledChargingPending: boolean;
  ScheduledDepartureTime: string;

  DriverSeatOccupied: boolean;
  HvacAutoMode: telemetryData.HvacAutoModeState;
  ClimateKeeperMode: telemetryData.ClimateKeeperModeState;
  SentryMode: telemetryData.SentryModeState;

  VehicleName: string;
  CarType: string;
  Trim: string;
  ExteriorColor: string;
  RoofColor: string;
  WheelType: string;
}
type TelemetryFields = { [K in keyof TeslaTelemetryData]: { interval_seconds: number }; };
const telemetryFields: TelemetryFields = {
  Location: { interval_seconds: 60 },
  Soc: { interval_seconds: 60 },
  Odometer: { interval_seconds: 15 },
  OutsideTemp: { interval_seconds: 60 },
  InsideTemp: { interval_seconds: 30 },
  TimeToFullCharge: { interval_seconds: 10 },

  VehicleName: { interval_seconds: 60 },

  HvacPower: { interval_seconds: 5 },
  Gear: { interval_seconds: 15 },
  FastChargerPresent: { interval_seconds: 5 },
  FastChargerType: { interval_seconds: 5 },
  ChargeState: { interval_seconds: 5 },
  DetailedChargeState: { interval_seconds: 5 },
  ChargeAmps: { interval_seconds: 5 },
  ChargeCurrentRequest: { interval_seconds: 5 },
  ChargeCurrentRequestMax: { interval_seconds: 5 },
  ChargeEnableRequest: { interval_seconds: 5 },
  ChargeLimitSoc: { interval_seconds: 5 },
  ChargerPhases: { interval_seconds: 5 },
  //ChargerVoltage: { interval_seconds: 5 },
  ACChargingEnergyIn: { interval_seconds: 10 },
  ACChargingPower: { interval_seconds: 10 },
  DCChargingEnergyIn: { interval_seconds: 10 },
  DCChargingPower: { interval_seconds: 10 },
  ScheduledChargingMode: { interval_seconds: 60 },
  ScheduledChargingStartTime: { interval_seconds: 60 },
  ScheduledChargingPending: { interval_seconds: 60 },
  ScheduledDepartureTime: { interval_seconds: 60 },

  DriverSeatOccupied: { interval_seconds: 5 },
  HvacAutoMode: { interval_seconds: 10 },
  ClimateKeeperMode: { interval_seconds: 10 },
  SentryMode: { interval_seconds: 60 },

  CarType: { interval_seconds: 600 },
  Trim: { interval_seconds: 600 },
  ExteriorColor: { interval_seconds: 600 },
  RoofColor: { interval_seconds: 600 },
  WheelType: { interval_seconds: 600 },
};

interface NumericChargePlan {
  scheduleID?: number;
  chargeType?: GQLChargeType;
  level?: number;
  chargeStart: number | null;
  chargeStop: number | null;
}

interface ChargePlanSchedule {
  sourceHash: string;
  expires: number;
  chargeSchedule: { [id: number]: TeslaChargeSchedule & { charge_limit?: number } };
  preconditionSchedule: { [id: number]: TeslaPreconditionSchedule };
>>>>>>> fdcf4b4d
}

interface VehicleEntry {
  vin: string;
  vehicleUUID: string | null;
  job: TeslaAgentJob | null;
  telemetryConfig: Record<string, any> | null;
  dbData: GQLVehicle | null;

  telemetryData: Partial<TeslaTelemetryData>;
  lastTelemetryData: Partial<TeslaTelemetryData>;

  network: { [connectionId: string]: string };

  vehicleDataInput: Partial<GQLUpdateVehicleDataInput>;
  lastVehicleDataInput: Partial<GQLUpdateVehicleDataInput>;

  isUpdating: boolean;
  updatePromise: Promise<void> | null;

  tsUpdate: number;

  isSleepy: boolean;
  isOnline: boolean;

  charge_schedules?: { [id: number]: TeslaChargeSchedule }; // Cached charge schedules
  precondition_schedules?: { [id: number]: TeslaPreconditionSchedule }; // Cached precondition schedules
  chargePlan?: ChargePlanSchedule;
}

interface TeslaAgentState {
  [vehicleUUID: string]: string;  // vehicleUUID -> vin
}
interface TeslaAgentJob extends AgentJob {
  serviceData: TeslaServiceData;
  mapped: number;
  state: TeslaAgentState;
}

function mapTelemetryNumber(v: telemetryData.Value["value"]): number {
  switch (v.case) {
    case "stringValue": case "intValue": case "floatValue": case "doubleValue":
      return +v.value;
    default:
      log(LogLevel.Warning, `Tesla Telmetry invalid number value: ${v} (${v.case})`);
      return NaN;
  }
}

export class TeslaAgent extends AbstractAgent {
  public name: string = provider.name;
  public kafkaClient: Kafka;
  public kafkaConsumer: Consumer;
  constructor(scClient: SCClient) {
    super(scClient);
    this.kafkaClient = new Kafka({
      clientId: "smartcharge-broker",
      brokers: [config.TESLA_TELEMETRY_KAFKA_BROKER],
      logLevel: logLevel.INFO,
      logCreator: (_level: logLevel) => (entry: LogEntry) => {
        log(entry.level === logLevel.ERROR ? LogLevel.Error
          : entry.level === logLevel.WARN ? LogLevel.Warning
          : entry.level === logLevel.INFO ? LogLevel.Info
          : LogLevel.Debug, `Kafka ${entry.namespace}: ${entry.log.message}`
        );
      },
    });
    this.kafkaConsumer = this.kafkaClient.consumer({
      groupId: "smartcharge-broker",
    });
    this.kafkaConsumer.connect();
    this.kafkaConsumer.subscribe({
      topics: ["tesla_connectivity", "tesla_error", "tesla_V"],
      fromBeginning: true,
    });
    this.kafkaConsumer.run({
      eachMessage: async ({ topic, message }) => {
        if (message.value === null) {
          log(LogLevel.Error, `Tesla Telmetry message value is null`);
          return;
        }
        if (topic === "tesla_connectivity") {
          const data = protobuf.fromBinary(
            telemetryConnectivity.VehicleConnectivitySchema,
            new Uint8Array(message.value)
          );
          await this.telemetryConnectivityMessage(data);
        } else if (topic === "tesla_V") {
          const data = protobuf.fromBinary(
            telemetryData.PayloadSchema,
            new Uint8Array(message.value)
          );
          for (const d of data.data) {
            await this.telemetryDataMessage(data.vin, d);
          }
        } else if (topic === "tesla_error") {
          const data = protobuf.fromBinary(
            telemetryError.VehicleErrorsSchema,
            new Uint8Array(message.value)
          );
          for (const error of data.errors) {
            log(LogLevel.Error, `Tesla Telmetry error ${error.name} (${JSON.stringify(error.tags)}): ${error.body}`);
          }
        } else {
          log(LogLevel.Error, `Unknown Tesla Telmetry topic: ${topic}`);
        }
      },
    });
    process.on("SIGINT", this.shutdown);
    process.on("SIGTERM", this.shutdown);
  }
  public async shutdown() {
    log(LogLevel.Info, `Gracefully shutting down`);
    if (this.kafkaConsumer) {
      await this.kafkaConsumer.disconnect();
    }
    if (this.vehicles) {
      for (const v of Object.values(this.vehicles)) {
        if (v.updatePromise) {
          await v.updatePromise;
        }
      }
    }
  }

  public vehicles: { [vin: string]: VehicleEntry } = {};

  public newState(): TeslaAgentState {
    return {};
  }

  public async refreshToken(job: TeslaAgentJob) {
    const token = await this.scClient.providerMutate("tesla", {
      mutation: TeslaProviderMutates.RefreshToken,
      service_uuid: job.serviceID,
    });
    if (token === null) {
      log(LogLevel.Warning, `TeslaProviderMutates.RefreshToken returned null`);
      throw new Error("TeslaProviderMutates.RefreshToken returned null");
    }
    job.serviceData.token = token as TeslaToken;
    delete job.serviceData.invalid_token;
    log(LogLevel.Debug, `Updated token for ${job.serviceID} to ${token.access_token}`);
  }

  // Check token and refresh through server provider API
  public async maintainToken(job: TeslaAgentJob) {
    // API Token check and update
    const token = job.serviceData.token as TeslaToken;
    if (TeslaAPI.tokenExpired(token)) {
      log(LogLevel.Debug, `${job.serviceID} token expired, calling server API for refresh`);
      // Token has expired, run it through server
      await this.refreshToken(job);
    }
  }
  
  public async callTeslaAPI<T extends any[], R>(
    job: TeslaAgentJob,
    fn: (...args: [...T, TeslaToken]) => Promise<R>,
    ...args: T
  ): Promise<R> {
    await this.maintainToken(job);
    return fn.apply(teslaAPI, [...args, job.serviceData.token]);
  }

  private vehicleEntry(vin: string): VehicleEntry {
    if (!this.vehicles[vin]) {
      this.vehicles[vin] = {
        vin: vin,
        vehicleUUID: null,
        job: null,
        telemetryConfig: null,
        telemetryData: {},
        network: {},
        lastTelemetryData: {},
        dbData: null,
        vehicleDataInput: {},
        lastVehicleDataInput: {},
        isUpdating: false,
        updatePromise: null,
        isOnline: false,
        isSleepy: false,
        tsUpdate: Date.now(),
      };
    }
    return this.vehicles[vin];
  }

  // We can cache location, because it is not expected to change
  private locationCache: { [locationID: string]: GQLLocationFragment } = {};
  private async getLocation(locationID: string): Promise<GQLLocationFragment> {
    if (!this.locationCache[locationID]) {
      this.locationCache[locationID] = await this.scClient.getLocation(locationID);
    }
    return this.locationCache[locationID];
  }

  private locationTimezoneOffset(location: GQLLocationFragment, d: Date): number {
    // Ignore location for now, let's assume every location has Europe/Stockholm timezone
    // TODO: Implement location timezone from getLocation(locationUUID) data
    const utcTime = new Date(d.toLocaleString("sv-SE", { timeZone: "UTC" }));
    const localTime = new Date(d.toLocaleString("sv-SE", { timeZone: "Europe/Stockholm" }));
    return localTime.getTime() - utcTime.getTime();
  }

  // Converts UTC time to local time at location
  private ConvertUTCtoLocationTime(location: GQLLocationFragment, d: Date): Date {
    return new Date(d.getTime() + this.locationTimezoneOffset(location, d));
  }

  // Converts local time at location to UTC time
  private ConvertLocationTimeToUTC(location: GQLLocationFragment, d: Date): Date {
    return new Date(d.getTime() - this.locationTimezoneOffset(location, d));
  }

  public async serviceWork(job: TeslaAgentJob) {
    job.interval = 60;

    if (job.serviceData.invalid_token) {
      log(LogLevel.Trace, `Service ${job.serviceID} has an invalid token, skipping work`);
      return;
    }

    const clearTelemetryConfigFor = [];
    const setTelemetryConfigFor = [];

    // Map service to vehicles
    if (!job.mapped || (job.serviceData.updated && job.mapped < job.serviceData.updated)) {
      const unmapped = { ...job.state };
      const list = await this.scClient.providerQuery("tesla", {
        query: TeslaProviderQueries.Vehicles,
        service_uuid: job.serviceID,
      });
      for (const v of list) {
        if (v.vehicle_uuid) {
          job.state[v.vehicle_uuid] = v.vin;
          log(LogLevel.Debug, `Service ${job.serviceID} found vehicle ${v.vin} (${v.vehicle_uuid})`);
        } else {
          log(LogLevel.Debug, `Service ${job.serviceID} ignoring vehicle ${v.vin} (no vehicle_uuid)`);
          // Just always trigger a telemetry config clear for uncontolled vehicles
          clearTelemetryConfigFor.push(v.vin);
        }
        delete unmapped[v.vehicle_uuid];
      }
      job.mapped = Date.now();
      for (const uuid of Object.keys(unmapped)) {
        const vin = job.state[uuid];
        log(LogLevel.Debug, `Service ${job.serviceID} unmapping vehicle ${vin} (no longer found)`);
        delete job.state[uuid];
        delete this.vehicles[vin];
        // Just always trigger a telemetry config clear for unmapped vehicles
        clearTelemetryConfigFor.push(vin);
      }
    }

    const waitFor: Promise<any>[] = [];

    // Go through all vehicles and poll database data and handle telemetry config
    for (const uuid of Object.keys(job.state)) {
      const data = await this.scClient.getVehicle(uuid);
      const vehicle = this.vehicleEntry(job.state[uuid]);

      if (vehicle.vehicleUUID === null) {
        // Not loaded yet
        vehicle.vehicleUUID = uuid;
        vehicle.job = job;
        vehicle.dbData = data;

        const t = data.providerData.telemetryData;
        const d = {
          id: uuid,
          geoLocation: data.geoLocation,
          batteryLevel: data.batteryLevel,
          odometer: data.odometer,
          outsideTemperature: data.outsideTemperature,
          insideTemperature: data.insideTemperature,
          climateControl: data.climateControl,
          isDriving: data.isDriving,
          connectedCharger: (data.isConnected ? t.FastChargerPresent ? GQLChargeConnection.DC : GQLChargeConnection.AC : null),
          chargingTo: data.chargingTo,
          estimatedTimeLeft: data.estimatedTimeLeft,
          powerUse: t.ACChargingPower || null,
          energyUsed: t.ACChargingEnergyIn || null,
          energyAdded: t.DCChargingEnergyIn || null,
        };
        vehicle.telemetryData = { ...t, ...vehicle.telemetryData };
        vehicle.lastTelemetryData = { ...t };
        vehicle.vehicleDataInput = { ...d, ...vehicle.vehicleDataInput };
        vehicle.lastVehicleDataInput = { ...d };
        vehicle.network = { ...data.providerData.network, ...vehicle.network };
        await this.updateOnlineStatus(vehicle);
      } else {
        vehicle.dbData = data;
        // Do not update vehicleDataInput or telemetryData here, because we might be in the middle of an update
      }

      assert(vehicle !== undefined, "vehicle is undefined");

      // Handle telemetry config
      const telemetryConfig =
        vehicle.telemetryConfig ? vehicle.telemetryConfig :
        (await this.callTeslaAPI(job, teslaAPI.getFleetTelemetryConfig, vehicle.vin)).response;
      const telemetryExpires = telemetryConfig.config && telemetryConfig.config.exp ? telemetryConfig.config.exp : 0;

      if (vehicle.dbData.providerData.disabled) {
        if (telemetryConfig.config) {
          log(LogLevel.Info, `Vehicle ${vehicle.vin} is disabled, but has telemetry config, deleting`);
          clearTelemetryConfigFor.push(vehicle.vin);
          vehicle.telemetryConfig = null; // re-trigger a config read
          continue;
        }
      } else if (!telemetryConfig.config) {
        log(LogLevel.Info, `No telemetry config for ${vehicle.vin}, creating`);
        setTelemetryConfigFor.push(vehicle.vin);
        vehicle.telemetryConfig = null; // re-trigger a config read
        continue;
      } else if (telemetryExpires < Date.now() / 1e3) {
        log(LogLevel.Info, `Telemetry config for ${vehicle.vin} expired, refreshing`);
        setTelemetryConfigFor.push(vehicle.vin);
        vehicle.telemetryConfig = null; // re-trigger a config read
        continue;
      } else {
        // From here we consider the telemetry config to be working so we can handle vehicle commands
        if (telemetryExpires < Date.now() / 1e3 + 60 * 60 * 24) {
          log(LogLevel.Info, `Telemetry config for ${vehicle.vin} expires soon, refreshing`);
          setTelemetryConfigFor.push(vehicle.vin);
          vehicle.telemetryConfig = null;
        } else {
          vehicle.telemetryConfig = telemetryConfig;
        }

        waitFor.push(this.vehicleWork(job, vehicle));
      }
    }

    for (const vin of clearTelemetryConfigFor) {
      log(LogLevel.Info, `Deleting telemetry config for ${vin}`);
      waitFor.push(this.callTeslaAPI(job, teslaAPI.deleteFleetTelemetryConfig, vin));
    }
    if (setTelemetryConfigFor.length > 0) {
      log(LogLevel.Info, `Creating telemetry config for ${setTelemetryConfigFor.join(", ")}`);
      const telemetry = (await this.callTeslaAPI(job, teslaAPI.createFleetTelemetryConfig, {
        vins: setTelemetryConfigFor,
        config: {
          hostname: config.TESLA_TELEMETRY_HOST,
          port: parseInt(config.TESLA_TELEMETRY_PORT),
          ca: config.TESLA_TELEMETRY_CA.replace(/\\n/g, "\n"),
          fields: telemetryFields,
          exp: Math.trunc(Date.now() / 1e3 + 60 * 60 * 24 * 7), // 7 days
        },
      })).response;
      log(LogLevel.Debug, `Telemetry successfully created for ${telemetry.updated_vehicles} vehicles`);
      if (telemetry.skipped_vehicles) {
        log(LogLevel.Debug, `Skipped vehicles: ${JSON.stringify(telemetry)}`);
        if (telemetry.skipped_vehicles.missing_key) {
          for (const vin of telemetry.skipped_vehicles.missing_key) {
            const v = this.vehicles[vin];
            if (v.vehicleUUID) {
              log(LogLevel.Warning, `Missing key for ${vin} (${v.vehicleUUID})`);
              v.dbData = await this.scClient.updateVehicle({
                id: v.vehicleUUID,
                status: "Missing virual key",
                providerData: { error: "No virtual key", disabled: true },
              });
            }
          }
        }
        if (telemetry.skipped_vehicles.unsupported_hardware) {
          for (const vin of telemetry.skipped_vehicles.unsupported_hardware) {
            const v = this.vehicles[vin];
            if (v.vehicleUUID) {
              log(LogLevel.Warning, `Unsupported hardware for ${vin} (${v.vehicleUUID})`);
              v.dbData = await this.scClient.updateVehicle({
                id: v.vehicleUUID,
                status: "Unsupported hardware",
                providerData: { error: "Unsupported hardware", disabled: true },
              });
            }
          }
        }
        if (telemetry.skipped_vehicles.unsupported_firmware) {
          for (const vin of telemetry.skipped_vehicles.unsupported_firmware) {
            const v = this.vehicles[vin];
            if (v.vehicleUUID) {
              log(LogLevel.Warning, `Unsupported firmware for ${vin} (${v.vehicleUUID})`);
              v.dbData = await this.scClient.updateVehicle({
                id: v.vehicleUUID,
                status: "Unsupported firmware",
                providerData: { error: "Unsupported firmware", disabled: true },
              });
            }
          }
        }
      }
    } else {
      job.interval = 5 * 60; // Poll every 5 minutes
    }

    await Promise.all(waitFor);
  }

  // Convert a Tesla charge schedule to the a numeric charge plan
  public convertFromTeslaSchedule(schedule: Partial<TeslaChargeSchedule>, location: GQLLocationFragment): NumericChargePlan {
    schedule.start_time = schedule.start_time || 0;
    schedule.end_time = schedule.end_time || 0;
    let start = null;
    let stop = null;
    if (schedule.start_enabled && schedule.days_of_week) {
      start = TeslaScheduleTimeToDate(schedule.days_of_week, schedule.start_time);
      assert(start !== null, "Invalid start time");
      if (schedule.end_enabled) {
        // Copy start to stop
        stop = new Date(start.getTime());
        if (schedule.end_time < schedule.start_time) {
          stop.setUTCDate(stop.getUTCDate() + 1);
        }
        stop.setUTCHours(Math.floor(schedule.end_time / 60), schedule.end_time % 60, 0, 0);
      }
    } else if (schedule.end_enabled && schedule.days_of_week) {
      stop = TeslaScheduleTimeToDate(schedule.days_of_week, schedule.end_time);
      assert(stop !== null, "Invalid stop time");
    }
    return {
      scheduleID: schedule.id,
      chargeStart: start ? this.ConvertLocationTimeToUTC(location, start).getTime() : null,
      chargeStop: stop ? this.ConvertLocationTimeToUTC(location, stop).getTime() : null,
      level: schedule.charge_limit
    };
  }
  public convertToTeslaSchedule(plan: NumericChargePlan, location: GQLLocationFragment): TeslaChargeSchedule {
    const start = plan.chargeStart ? this.ConvertUTCtoLocationTime(location, new Date(plan.chargeStart)) : null;
    const stop = plan.chargeStop ? this.ConvertUTCtoLocationTime(location, new Date(plan.chargeStop)) : null;
    const days = start ? 1 << start.getUTCDay() : stop ? 1 << stop!.getUTCDay() : 0;
    const start_time = start ? start.getUTCHours() * 60 + start.getUTCMinutes() : 0;
    const end_time = stop ? stop.getUTCHours() * 60 + stop.getUTCMinutes() : 0;
    return {
      id: plan.scheduleID || undefined,
      days_of_week: days,
      start_time: start_time,
      start_enabled: start !== null,
      end_time: end_time,
      end_enabled: stop !== null,
      one_time: true,
      enabled: true,
      charge_limit: plan.level,
      latitude: location.geoLocation.latitude,
      longitude: location.geoLocation.longitude
    };
  }
  public async vehicleWork(job: TeslaAgentJob, vehicle: VehicleEntry) {
    assert(vehicle.dbData !== null, "vehicle.dbData is null");
    try {
      if (vehicle.isOnline) {
        if (vehicle.tsUpdate < Date.now() - 24 * 60 * 1e3) {
          log(LogLevel.Info, `Vehicle ${vehicle.vin} is offline (stale connection)`);
          vehicle.network = {};
          await this.updateOnlineStatus(vehicle);
        } else if (vehicle.charge_schedules === undefined || vehicle.precondition_schedules === undefined) {
          const schedules = (await this.callTeslaAPI(job, teslaAPI.getVehicleSchedules, vehicle.vin)).response;
          // Map charge_schedule_data.charge_schedules to { [id: number]: TeslaChargeSchedule }
          vehicle.charge_schedules = {};
          for (const s of schedules.charge_schedule_data.charge_schedules) {
            vehicle.charge_schedules[s.id] = s;
          }
          vehicle.precondition_schedules = {};
          for (const s of schedules.preconditioning_schedule_data.precondition_schedules) {
            vehicle.precondition_schedules[s.id] = s;
          }
        }
      }

      if (vehicle.charge_schedules && vehicle.precondition_schedules) {
        const scheduleUpdates: TeslaChargeSchedule[] = [];
        const removeScheduleIDs: number[] = [];
        let preconditionSchedule: TeslaPreconditionSchedule | undefined = undefined;
        let wantedSoc: number | undefined = undefined;

        if (vehicle.dbData.chargePlan && vehicle.dbData.chargePlanLocationID) {
          const location = await this.getLocation(vehicle.dbData.chargePlanLocationID);
          const chargePlan: NumericChargePlan[] = vehicle.dbData.chargePlan
            .filter((p) => p.chargeType !== GQLChargeType.Disable && (p.chargeStart || p.chargeStop))
            .sort((a, b) => compareStartStopTimes(a.chargeStart, a.chargeStop, b.chargeStart, b.chargeStop))
            .reduce((acc, p) => {
              assert(vehicle.dbData !== null, "vehicle.dbData is null");
              if (wantedSoc === undefined && p.level) {
                wantedSoc = p.level
              }
              if (p.chargeStop && numericStopTime(p.chargeStop) < Date.now()) {
                return acc; // Skip plans that have already ended
              }
              if (acc.length > 0) {
                const last = acc[acc.length - 1];
                // If less than 5 minutes between plans, consolidate
                if (numericStartTime(p.chargeStart) - numericStopTime(last.chargeStop) < 5 * 60e3) {
                  last.chargeStop = p.chargeStop ? new Date(p.chargeStop).getTime() : null;
                  return acc;
                }
              }
              acc.push({
                chargeType: p.chargeType,
                chargeStart: p.chargeStart ? new Date(p.chargeStart).getTime() : null,
                chargeStop: p.chargeStop ? new Date(p.chargeStop).getTime() : null,
              });
              return acc;
            }, [] as NumericChargePlan[]);

          // Convert all existing vehicle schedules to a format that makes sense
          const vehicleSchedules: { [id: number]: (NumericChargePlan & { scheduleID: number }) } = {};
          for (const s of Object.values(vehicle.charge_schedules)) {
            assert(s.id !== undefined, "Invalid schedule ID");
            // Filter out any schedule entry that is not ours
            if (!s.one_time || (s.id < 197400 || s.id > 197498)) continue;
            vehicleSchedules[s.id] = { ...this.convertFromTeslaSchedule(s, location), scheduleID: s.id };
          }

          log(LogLevel.Debug, `${vehicle.vin} existing schedules: ${JSON.stringify(vehicleSchedules)}`);
          log(LogLevel.Debug, `${vehicle.vin} charge plan: ${JSON.stringify(chargePlan)}`);

          const firstCharge = chargePlan.length > 0 ? chargePlan[0] : null;
          const lastCharge = chargePlan.length > 0 ? chargePlan[chargePlan.length - 1] : null;

          // Always make the last charge open-ended if level is set ok
          if (lastCharge && wantedSoc && wantedSoc >= parseInt(config.LOWEST_POSSIBLE_CHARGETO)) {
            lastCharge.chargeStop = null;
          }
          // Back-date first charge if we're connected, but not charging
          if (firstCharge
            && Date.now() >= numericStartTime(firstCharge.chargeStart) && Date.now() < numericStopTime(firstCharge.chargeStop)
            && vehicle.telemetryData.DetailedChargeState === telemetryData.DetailedChargeStateValue.DetailedChargeStateStopped) {
            firstCharge.chargeStart = Date.now() - 15 * 60e3;
          }
          if (firstCharge && firstCharge.chargeStart === null && firstCharge.chargeStop === null) {
            // Open-ended first charge, do not set any schedules at all
          } else {
            const usedScheduleIDs = new Set<number>();

            // Compare existing vehicle schedules with charge plan
            for (const p of chargePlan) {
              assert(p.chargeStart || p.chargeStop, "Invalid charge plan");
              const wantedStart = p.chargeStart ? Math.floor(p.chargeStart / (15 * 60e3)) * 15 * 60e3 : null;
              const wantedStop = p.chargeStop ? Math.ceil(p.chargeStop / (15 * 60e3)) * 15 * 60e3 : null;
              for (const s of Object.values(vehicleSchedules)) {
                // Are we inside this schedule?
                if (Date.now() >= numericStartTime(s.chargeStart) && Date.now() < numericStopTime(s.chargeStop)) {
                  // Adopt it and just change the stop time (since start time is irrelevant)
                  p.scheduleID = s.scheduleID;
                  if (s.chargeStop !== wantedStop) {
                    log(LogLevel.Info, `${vehicle.vin} updating schedule ${s.scheduleID} to end at ${wantedStop ? new Date(wantedStop).toISOString() : "never"} (was ${s.chargeStop ? new Date(s.chargeStop).toISOString() : "never"})`);
                    s.chargeStop = wantedStop;
                    scheduleUpdates.push(this.convertToTeslaSchedule(s, location));
                  }
                  usedScheduleIDs.add(s.scheduleID);
                  delete vehicleSchedules[s.scheduleID]; // We adopted this schedule
                  break;
                } else if (s.chargeStart === wantedStart && s.chargeStop === wantedStop) {
                  // We already have this schedule, just adopt it
                  p.scheduleID = s.scheduleID;
                  usedScheduleIDs.add(s.scheduleID);
                  delete vehicleSchedules[s.scheduleID]; // We adopted this schedule
                  break;
                }
              }
              if (p.scheduleID === undefined) {
                log(LogLevel.Info, `${vehicle.vin} creating new schedule to start at ${p.chargeStart ? new Date(p.chargeStart).toISOString() : "now"} and end at ${p.chargeStop ? new Date(p.chargeStop).toISOString() : "whenever"}`);
                scheduleUpdates.push(this.convertToTeslaSchedule({ chargeStart: wantedStart, chargeStop: wantedStop }, location));
              }
            }

            // TODO: Add charge blockers
            // Tesla vehicles will only care about schedules that are 18 hours in the future or 6 hours in the past
            // It will default to charging, and we want it the other way around

            // Fill in missing schedule IDs
            {
              let findid = 197400;
              for (const s of scheduleUpdates) {
                if (s.days_of_week === 0) {
                  // This is an invalid (open-ended schedule), it should not be set, just treated differently
                } else if (s.id === undefined) {
                  if (Object.keys(vehicleSchedules).length > 0) {
                    // hijack an existing schedule ID
                    s.id = parseInt(Object.keys(vehicleSchedules)[0]);
                    usedScheduleIDs.add(s.id);
                    delete vehicleSchedules[s.id];
                  } else {
                    for (; findid <= 197498; findid++) {
                      if (!usedScheduleIDs.has(findid)) {
                        s.id = findid;
                        usedScheduleIDs.add(findid);
                        findid++;
                        break;
                      }
                    }
                  }
                  assert(s.id !== undefined, "Failed to find a schedule ID");
                }
              }
            }
          }

          // Remove any remaining schedules
          for (const s of Object.values(vehicleSchedules)) {
            log(LogLevel.Debug, `${vehicle.vin} removing old schedule ${s.scheduleID}`);
            removeScheduleIDs.push(s.scheduleID);
          }

          // Check smartcharge schedule if we need to setup a precondition
          const scSchedule = vehicle.dbData.schedule
            .filter((f) => f.type === GQLScheduleType.Trip && f.time && new Date(f.time).getTime() > Date.now())
            .sort((a, b) => compareStopTimes(a.time, b.time));
          if (scSchedule.length > 0) {
            const departure = this.ConvertUTCtoLocationTime(location, new Date(scSchedule[0].time!));
            preconditionSchedule = {
              id: 197499,
              days_of_week: 1 << departure.getUTCDay(),
              enabled: true,
              latitude: location.geoLocation.latitude,
              longitude: location.geoLocation.longitude,
              precondition_time: (departure.getUTCHours() * 60 + departure.getUTCMinutes()),
              one_time: true,
            };
          }
        }

        log(LogLevel.Debug, `${vehicle.vin} schedule updates: ${JSON.stringify(scheduleUpdates)}`);

        if (vehicle.isOnline) {
          // TODO: Add a check between vehicle.telemetryData.Scheduled* field and what we want
          // then re-poll schedules with the data api if it doesn't match

          // Apply schedule updates
          const currentPrecon = vehicle.precondition_schedules[197499];
          if (preconditionSchedule !== undefined) {
            if (currentPrecon === undefined
              || currentPrecon.latitude !== preconditionSchedule.latitude
              || currentPrecon.longitude !== preconditionSchedule.longitude
              || currentPrecon.precondition_time !== preconditionSchedule.precondition_time
              || currentPrecon.days_of_week !== preconditionSchedule.days_of_week) {
              log(LogLevel.Info, `${vehicle.vin} updating precondition schedule`);
              await this.callTeslaAPI(job, teslaAPI.addPreconditionSchedule, vehicle.vin, preconditionSchedule);
              vehicle.precondition_schedules[197499] = preconditionSchedule;
            } else {
              log(LogLevel.Debug, `${vehicle.vin} precondition schedule is correct`);
            }
          } else if (currentPrecon !== undefined) {
            log(LogLevel.Info, `${vehicle.vin} removing precondition schedule`);
            await this.callTeslaAPI(job, teslaAPI.removePreconditionSchedule, vehicle.vin, 197499);
            delete vehicle.precondition_schedules[197499];
          }

          for (const s of scheduleUpdates) {
            assert(s.id !== undefined, "Invalid schedule ID");
            log(LogLevel.Info, `${vehicle.vin} updating schedule ${s.id} to start at ${s.start_time} and end at ${s.end_time}`);
            await this.callTeslaAPI(job, teslaAPI.addChargeSchedule, vehicle.vin, s);
            vehicle.charge_schedules[s.id] = s;
          }
          for (const s of removeScheduleIDs) {
            log(LogLevel.Info, `${vehicle.vin} removing schedule ${s}`);
            await this.callTeslaAPI(job, teslaAPI.removeChargeSchedule, vehicle.vin, s);
            delete vehicle.charge_schedules[s];
          }

          // Update vehicle max charge level (but only if we are connected)
          if (this.isConnected(vehicle) && wantedSoc !== undefined) {
            const limitedWantedSoc = Math.max(parseInt(config.LOWEST_POSSIBLE_CHARGETO), Math.min(wantedSoc, 100));
            if (vehicle.telemetryData.ChargeLimitSoc !== limitedWantedSoc) {
              log(LogLevel.Info, `${vehicle.vin} setting charge limit to ${limitedWantedSoc}%`);
              await this.callTeslaAPI(job, teslaAPI.setChargeLimit, vehicle.vin, limitedWantedSoc);
            }
          }
        }
      }
    } catch (err) {
      // Check if err is RestClientError
      if (err instanceof RestClientError) {
        if (err.code === 408) { // Request timeout
          log(LogLevel.Warning, `Request timeout for ${vehicle.vin} (${err.message})`);
          vehicle.network = {};
          await this.updateOnlineStatus(vehicle);
          return;
        }
      }
      log(LogLevel.Error, `Failed to get charge schedules for ${vehicle.vin}: ${err}`);
    }
  }

  public isConnected(vehicle: VehicleEntry): boolean {
    return Boolean(vehicle.telemetryData
      && vehicle.telemetryData.DetailedChargeState
      && vehicle.telemetryData.DetailedChargeState !== telemetryData.DetailedChargeStateValue.DetailedChargeStateDisconnected
    );
  }

  public async updateOnlineStatus(vehicle: VehicleEntry) {
    assert(vehicle.vehicleUUID !== null, "vehicle.vehicleUUID is null");

    const update: UpdateVehicleParams = { id: vehicle.vehicleUUID, providerData: { network: {} } };
    // Compare vehicle.dbData.providerData.network with vehicle.network
    // 1. Any entry in vehicle.dbData.providerData.network not in vehicle.network is a disconnect, set it to null
    if (vehicle.dbData && vehicle.dbData.providerData && vehicle.dbData.providerData.network) {
      for (const connectionId of Object.keys(vehicle.dbData.providerData.network)) {
        if (!vehicle.network[connectionId]) {
          update.providerData.network[connectionId] = null;
        }
      }
    }

    // 2. Any entry in vehicle.network not in vehicle.dbData.providerData is a new connection
    for (const connectionId of Object.keys(vehicle.network)) {
      if (!vehicle.dbData || !vehicle.dbData.providerData || !vehicle.dbData.providerData.network
        || !vehicle.dbData.providerData.network[connectionId]) {
        update.providerData.network[connectionId] = vehicle.network[connectionId];
      }
    }
    // 3. If there are no changes, remove the network object
    if (Object.keys(update.providerData.network).length === 0) {
      delete update.providerData;
    }

    const isOnline = Object.keys(vehicle.network).length > 0;
    if (vehicle.isOnline !== isOnline) {
      vehicle.isOnline = isOnline;
      if (isOnline) {
        update.status = `Online (${Object.values(vehicle.network).join(", ")})`;
      } else {
        update.status = vehicle.isSleepy ? "Sleeping" : "Offline";
      }
    }
    if (Object.keys(update).length > 1) {
      log(LogLevel.Debug, `Updating vehicle ${vehicle.vin}: ${JSON.stringify(update)}`);
      vehicle.dbData = await this.scClient.updateVehicle(update);
    }
  }

  public async telemetryConnectivityMessage(
    data: telemetryConnectivity.VehicleConnectivity
  ) {
    log(LogLevel.Info, `Tesla Telmetry connectivity ${data.vin} ${data.connectionId} ${data.networkInterface} ${telemetryConnectivity.ConnectivityEvent[data.status]}`);
    const vehicle = this.vehicleEntry(data.vin);
    vehicle.tsUpdate = Date.now();

    if (data.status === telemetryConnectivity.ConnectivityEvent.DISCONNECTED) {
      delete vehicle.network[data.connectionId];
    } else if (data.status === telemetryConnectivity.ConnectivityEvent.CONNECTED) {
      vehicle.network[data.connectionId] = data.networkInterface;
    }
    if (vehicle.vehicleUUID) {
      await this.updateOnlineStatus(vehicle);
    }
  }

  public async telemetryDataMessage(vin: string, datum: telemetryData.Datum) {
    if (!datum.value) return;
    const key = datum.key;
    const value = datum.value && datum.value.value;

    log(LogLevel.Trace, `Telemetry data for ${vin}: ${telemetryData.Field[key]} = ${value.value} (${value.case})`);

    const vehicle = this.vehicleEntry(vin);
    vehicle.tsUpdate = Date.now();

    if (value.case === "invalid") {
      // Specia case for invalid values
      switch (key) {
        case telemetryData.Field.DetailedChargeState:
          vehicle.telemetryData.DetailedChargeState = telemetryData.DetailedChargeStateValue.DetailedChargeStateUnknown;
          break;
        case telemetryData.Field.HvacPower:
          vehicle.telemetryData.HvacPower = telemetryData.HvacPowerState.HvacPowerStateUnknown;
          break;
        case telemetryData.Field.HvacAutoMode:
          vehicle.telemetryData.HvacAutoMode = telemetryData.HvacAutoModeState.HvacAutoModeStateUnknown;
          break;
        case telemetryData.Field.ClimateKeeperMode:
          vehicle.telemetryData.ClimateKeeperMode = telemetryData.ClimateKeeperModeState.ClimateKeeperModeStateUnknown;
          break;
        //        case telemetryData.Field.SentryMode:
        //          vehicle.telemetryData.SentryMode = telemetryData.SentryModeState.SentryModeStateUnknown;
        //          break;
        case telemetryData.Field.Gear:
          vehicle.isSleepy = true;
          break;
      }
    } else {
      switch (key) {
        case telemetryData.Field.Gear:
          vehicle.isSleepy = false;
        // Allow switch case fall through
        case telemetryData.Field.FastChargerType:
        case telemetryData.Field.ChargeState:
        case telemetryData.Field.ScheduledChargingMode:
        case telemetryData.Field.ScheduledChargingStartTime:
        case telemetryData.Field.ScheduledDepartureTime:
        case telemetryData.Field.VehicleName:
        case telemetryData.Field.CarType:
        case telemetryData.Field.Trim:
        case telemetryData.Field.ExteriorColor:
        case telemetryData.Field.RoofColor:
        case telemetryData.Field.WheelType:
        case telemetryData.Field.SentryMode:
          assert(value.case === "stringValue", `Invalid ${key} value type ${value.case}`);
          (vehicle.telemetryData as any)[telemetryData.Field[key]] = value.value;
          break;
        case telemetryData.Field.FastChargerPresent:
        case telemetryData.Field.ChargeEnableRequest:
        case telemetryData.Field.DriverSeatOccupied:
        case telemetryData.Field.ChargePortDoorOpen:
        case telemetryData.Field.ScheduledChargingPending:
          (vehicle.telemetryData as any)[telemetryData.Field[key]] = value.value === "true";
          break;
        case telemetryData.Field.Soc:
        case telemetryData.Field.Odometer:
        case telemetryData.Field.OutsideTemp:
        case telemetryData.Field.InsideTemp:
        case telemetryData.Field.TimeToFullCharge:
        case telemetryData.Field.ChargeAmps:
        case telemetryData.Field.ChargeCurrentRequest:
        case telemetryData.Field.ChargeCurrentRequestMax:
        case telemetryData.Field.ChargeLimitSoc:
        case telemetryData.Field.ChargerPhases:
        case telemetryData.Field.ACChargingEnergyIn:
        case telemetryData.Field.ACChargingPower:
        case telemetryData.Field.DCChargingEnergyIn:
        case telemetryData.Field.DCChargingPower:
          (vehicle.telemetryData as any)[telemetryData.Field[key]] = mapTelemetryNumber(value);
          break;
        case telemetryData.Field.Location:
          assert(value.case === "locationValue", `Invalid Location value type ${value.case}`);
          vehicle.telemetryData.Location = { latitude: value.value.latitude, longitude: value.value.longitude };
          break;
        case telemetryData.Field.HvacPower:
          assert(value.case === "hvacPowerValue", `Invalid HvacPower value type ${value.case}`);
          vehicle.telemetryData.HvacPower = value.value;
          break;
        case telemetryData.Field.DetailedChargeState:
          assert(value.case === "detailedChargeStateValue", `Invalid DetailedChargeState value type ${value.case}`);
          vehicle.telemetryData.DetailedChargeState = value.value;
          break;
        case telemetryData.Field.HvacAutoMode:
          assert(value.case === "hvacAutoModeValue", `Invalid HvacAutoMode value type ${value.case}`);
          vehicle.telemetryData.HvacAutoMode = value.value;
          break;
        case telemetryData.Field.ClimateKeeperMode:
          assert(value.case === "climateKeeperModeValue", `Invalid ClimateKeeperMode value type ${value.case}`);
          vehicle.telemetryData.ClimateKeeperMode = value.value;
          break;
        default:
        // TODO: Add this when we remove the top trace that logs all telemetry data
        //log(LogLevel.Trace, `Unhandled telemetry data for ${vin}: ${telemetryData.Field[key]} = ${value.value} (${value.case})`);
        //break;
      }
      // charger_phases seems to be reported wrong, or I simply don't understand and someone could explain it?
      // Tesla Wall Connector in Sweden reports 2 phases, 16 amps, and 230 volt = 2*16*230 = 7kW,
      // the correct number should be 11 kW on 3 phases (3*16*230).
      // I used the following formula to calculate the correct number of phases:
      // (charger_power * 1e3) / (charger_actual_current * charger_voltage)
    }

    if (vehicle.vehicleUUID) {
      if (vehicle.isUpdating) {
        log(LogLevel.Info, `Vehicle ${vin} is already updating, waiting for it to finish`);
        assert(vehicle.updatePromise !== null, "updatePromise is null");
        await vehicle.updatePromise;
      }
      if (vehicle.updatePromise === null) {
        vehicle.updatePromise = (async () => {
          await delay(1000);
          vehicle.isUpdating = true;

          try {
            const innerPromises: Promise<any>[] = [];

            // Extract only changed telemetry data
            const telemetryDataUpdate = diffObjects(vehicle.telemetryData, vehicle.lastTelemetryData);
            vehicle.telemetryData = { ...vehicle.lastTelemetryData, ...vehicle.telemetryData };
            vehicle.lastTelemetryData = { ...vehicle.telemetryData };
            if (Object.keys(telemetryDataUpdate).length > 0) {
              assert(vehicle.vehicleUUID !== null, "vehicleUUID is null");

              const vehicleUpdate: UpdateVehicleParams = {
                id: vehicle.vehicleUUID,
                providerData: { telemetryData: telemetryDataUpdate },
              };

              // Map telemetry updates to vehicle data updates
              if (telemetryDataUpdate.Location !== undefined) {
                vehicle.vehicleDataInput.geoLocation = telemetryDataUpdate.Location;
              }
              if (telemetryDataUpdate.Soc !== undefined) {
                vehicle.vehicleDataInput.batteryLevel = Math.round(telemetryDataUpdate.Soc);
              }
              if (telemetryDataUpdate.Odometer !== undefined) {
                vehicle.vehicleDataInput.odometer = Math.round(telemetryDataUpdate.Odometer * 1609.344); // 1 mile = 1.609344 km
              }
              if (telemetryDataUpdate.OutsideTemp !== undefined) {
                vehicle.vehicleDataInput.outsideTemperature = telemetryDataUpdate.OutsideTemp;
              }
              if (telemetryDataUpdate.InsideTemp !== undefined) {
                vehicle.vehicleDataInput.insideTemperature = telemetryDataUpdate.InsideTemp;
              }
              if (telemetryDataUpdate.TimeToFullCharge !== undefined) {
                vehicle.vehicleDataInput.estimatedTimeLeft = Math.round(telemetryDataUpdate.TimeToFullCharge * 60); // Convert to minutes
              }
              if (telemetryDataUpdate.VehicleName !== undefined) {
                vehicleUpdate.name = telemetryDataUpdate.VehicleName;
              }
              if (telemetryDataUpdate.HvacPower !== undefined) {
                vehicle.vehicleDataInput.climateControl = (telemetryDataUpdate.HvacPower === telemetryData.HvacPowerState.HvacPowerStateOn);
              }
              if (telemetryDataUpdate.Gear !== undefined) {
                vehicle.vehicleDataInput.isDriving = (telemetryDataUpdate.Gear === "D" || telemetryDataUpdate.Gear === "R" || telemetryDataUpdate.Gear === "N");
              }
              if (telemetryDataUpdate.ACChargingEnergyIn !== undefined) {
                vehicle.vehicleDataInput.energyUsed = telemetryDataUpdate.ACChargingEnergyIn;
              }
              if (telemetryDataUpdate.ACChargingPower !== undefined) {
                vehicle.vehicleDataInput.powerUse = telemetryDataUpdate.ACChargingPower;
              }
              if (telemetryDataUpdate.DCChargingEnergyIn !== undefined) {
                vehicle.vehicleDataInput.energyAdded = telemetryDataUpdate.DCChargingEnergyIn;
              }
              if (telemetryDataUpdate.ChargeState !== undefined
                || telemetryDataUpdate.DetailedChargeState !== undefined) {
                const status =
                  vehicle.telemetryData.DetailedChargeState === telemetryData.DetailedChargeStateValue.DetailedChargeStateCharging ? "Charging" :
                  vehicle.telemetryData.DetailedChargeState === telemetryData.DetailedChargeStateValue.DetailedChargeStateComplete ? "Charging Complete" :
                  vehicle.telemetryData.DetailedChargeState === telemetryData.DetailedChargeStateValue.DetailedChargeStateDisconnected ? "Charger Disconnected" :
                  vehicle.telemetryData.DetailedChargeState === telemetryData.DetailedChargeStateValue.DetailedChargeStateNoPower ? "Charger Not Powered" :
                  vehicle.telemetryData.DetailedChargeState === telemetryData.DetailedChargeStateValue.DetailedChargeStateStarting ? "Charging Starting" :
                  vehicle.telemetryData.DetailedChargeState === telemetryData.DetailedChargeStateValue.DetailedChargeStateStopped ? "Charging Stopped" : "";
                if (status) {
                  vehicleUpdate.status = `${status}${vehicle.telemetryData.ChargeState === "" ||
                    vehicle.telemetryData.ChargeState === "Idle" ||
                    vehicle.telemetryData.ChargeState === "Enable" ? "" : ` (${vehicle.telemetryData.ChargeState})`}`;
                }
              }
              if (vehicle.telemetryData.DetailedChargeState !== undefined
                && vehicle.telemetryData.DetailedChargeState !== telemetryData.DetailedChargeStateValue.DetailedChargeStateUnknown) {
                const isConnected = vehicle.telemetryData.DetailedChargeState !== telemetryData.DetailedChargeStateValue.DetailedChargeStateDisconnected;
                vehicle.vehicleDataInput.connectedCharger = (isConnected ? vehicle.telemetryData.FastChargerPresent ? GQLChargeConnection.DC : GQLChargeConnection.AC : null);
              }

              if (vehicle.telemetryData.DetailedChargeState === telemetryData.DetailedChargeStateValue.DetailedChargeStateCharging) {
                vehicle.vehicleDataInput.chargingTo = Math.round(vehicle.telemetryData.ChargeLimitSoc || 90);
              } else {
                vehicle.vehicleDataInput.chargingTo = null;
              }
              log(LogLevel.Debug, `Updating vehicle ${vehicle.vin} with ${JSON.stringify(vehicleUpdate)}`);
              innerPromises.push((async () => {
                vehicle.dbData = await this.scClient.updateVehicle(vehicleUpdate);
              })());
            }

            const vehicleDataUpdate = diffObjects(vehicle.vehicleDataInput, vehicle.lastVehicleDataInput);
            vehicle.vehicleDataInput = { ...vehicle.lastVehicleDataInput, ...vehicle.vehicleDataInput };
            vehicle.lastVehicleDataInput = { ...vehicle.vehicleDataInput };
            if (Object.keys(vehicleDataUpdate).length > 0) {
              assert(vehicle.vehicleUUID !== null, "vehicleUUID is null");

              log(LogLevel.Debug, `Updating vehicle data ${vehicle.vin} with ${JSON.stringify(vehicleDataUpdate)}`);
              innerPromises.push(this.scClient.updateVehicleData({
                id: vehicle.vehicleUUID,
                ...vehicleDataUpdate,
              }));
            }

            await Promise.all(innerPromises);
          } catch (err) {
            log(LogLevel.Error, `Error in updatePromise: ${err}`);
          } finally {
            vehicle.isUpdating = false;
            vehicle.updatePromise = null;
          }
        })();
      }
    }
  }
}

const agent: IProviderAgent = {
  ...provider,
  agent: (scClient: SCClient) => new TeslaAgent(scClient),
};
export default agent;<|MERGE_RESOLUTION|>--- conflicted
+++ resolved
@@ -12,58 +12,23 @@
   LogLevel,
   numericStopTime,
   numericStartTime,
-<<<<<<< HEAD
-} from "@shared/utils.js";
-import { SCClient } from "@shared/sc-client.js";
-import config from "./tesla-config.js";
-import teslaAPI, { TeslaAPI } from "./tesla-api.js";
-import {
-  AgentJob,
-  AbstractAgent,
-  IProviderAgent,
-  AgentAction,
-} from "@providers/provider-agent.js";
-import provider, {
-  TeslaServiceData,
-  TeslaProviderMutates,
-  TeslaProviderQueries,
-  TeslaToken,
-} from "./index.js";
-import {
-  GQLVehicle,
-  GQLUpdateVehicleDataInput,
-  GQLChargeConnection,
-  GQLChargePlan,
-  GQLChargeType,
-  GQLAction,
-  GQLScheduleType,
-} from "@shared/sc-schema.js";
-import { scheduleMap } from "@shared/sc-utils.js";
-
-type PollState = "polling" | "tired" | "offline" | "asleep";
-enum ChargeControl {
-  Starting,
-  Started,
-  Stopping,
-  Stopped,
-=======
   diffObjects,
   delay,
   compareStartStopTimes,
   compareStopTimes,
-} from "@shared/utils";
-import { GQLLocationFragment, SCClient, UpdateVehicleParams } from "@shared/sc-client";
-import config from "./tesla-config";
-import teslaAPI, { TeslaAPI, TeslaChargeSchedule, TeslaPreconditionSchedule, TeslaScheduleTimeToDate } from "./tesla-api";
-import { AgentJob, AbstractAgent, IProviderAgent } from "@providers/provider-agent";
-import provider, { TeslaServiceData, TeslaProviderMutates, TeslaProviderQueries, TeslaToken } from ".";
-import { GQLVehicle, GQLUpdateVehicleDataInput, GQLChargeConnection, GQLChargeType, GQLGeoLocation, GQLScheduleType } from "@shared/sc-schema";
+} from "@shared/utils.js";
+import { GQLLocationFragment, SCClient, UpdateVehicleParams } from "@shared/sc-client.js";
+import config from "./tesla-config.js";
+import teslaAPI, { TeslaAPI, TeslaChargeSchedule, TeslaPreconditionSchedule, TeslaScheduleTimeToDate } from "./tesla-api.js";
+import { AgentJob, AbstractAgent, IProviderAgent } from "@providers/provider-agent.js";
+import provider, { TeslaServiceData, TeslaProviderMutates, TeslaProviderQueries, TeslaToken } from "./index.js";
+import { GQLVehicle, GQLUpdateVehicleDataInput, GQLChargeConnection, GQLChargeType, GQLGeoLocation, GQLScheduleType } from "@shared/sc-schema.js";
 import { Consumer, Kafka, LogEntry, logLevel } from "kafkajs";
 import * as protobuf from "@bufbuild/protobuf";
-import * as telemetryConnectivity from "./telemetry-protos/vehicle_connectivity_pb";
-import * as telemetryData from "./telemetry-protos/vehicle_data_pb";
-import * as telemetryError from "./telemetry-protos/vehicle_error_pb";
-import { RestClientError } from "@shared/restclient";
+import * as telemetryConnectivity from "./telemetry-protos/vehicle_connectivity_pb.js";
+import * as telemetryData from "./telemetry-protos/vehicle_data_pb.js";
+import * as telemetryError from "./telemetry-protos/vehicle_error_pb.js";
+import { RestClientError } from "@shared/restclient.js";
 
 // Telemetry data that is not directly mapped to a vehicle database field
 interface TeslaTelemetryData {
@@ -166,7 +131,6 @@
   expires: number;
   chargeSchedule: { [id: number]: TeslaChargeSchedule & { charge_limit?: number } };
   preconditionSchedule: { [id: number]: TeslaPreconditionSchedule };
->>>>>>> fdcf4b4d
 }
 
 interface VehicleEntry {
@@ -229,8 +193,8 @@
       logCreator: (_level: logLevel) => (entry: LogEntry) => {
         log(entry.level === logLevel.ERROR ? LogLevel.Error
           : entry.level === logLevel.WARN ? LogLevel.Warning
-          : entry.level === logLevel.INFO ? LogLevel.Info
-          : LogLevel.Debug, `Kafka ${entry.namespace}: ${entry.log.message}`
+            : entry.level === logLevel.INFO ? LogLevel.Info
+              : LogLevel.Debug, `Kafka ${entry.namespace}: ${entry.log.message}`
         );
       },
     });
@@ -322,7 +286,7 @@
       await this.refreshToken(job);
     }
   }
-  
+
   public async callTeslaAPI<T extends any[], R>(
     job: TeslaAgentJob,
     fn: (...args: [...T, TeslaToken]) => Promise<R>,
@@ -468,7 +432,7 @@
       // Handle telemetry config
       const telemetryConfig =
         vehicle.telemetryConfig ? vehicle.telemetryConfig :
-        (await this.callTeslaAPI(job, teslaAPI.getFleetTelemetryConfig, vehicle.vin)).response;
+          (await this.callTeslaAPI(job, teslaAPI.getFleetTelemetryConfig, vehicle.vin)).response;
       const telemetryExpires = telemetryConfig.config && telemetryConfig.config.exp ? telemetryConfig.config.exp : 0;
 
       if (vehicle.dbData.providerData.disabled) {
@@ -1092,11 +1056,11 @@
                 || telemetryDataUpdate.DetailedChargeState !== undefined) {
                 const status =
                   vehicle.telemetryData.DetailedChargeState === telemetryData.DetailedChargeStateValue.DetailedChargeStateCharging ? "Charging" :
-                  vehicle.telemetryData.DetailedChargeState === telemetryData.DetailedChargeStateValue.DetailedChargeStateComplete ? "Charging Complete" :
-                  vehicle.telemetryData.DetailedChargeState === telemetryData.DetailedChargeStateValue.DetailedChargeStateDisconnected ? "Charger Disconnected" :
-                  vehicle.telemetryData.DetailedChargeState === telemetryData.DetailedChargeStateValue.DetailedChargeStateNoPower ? "Charger Not Powered" :
-                  vehicle.telemetryData.DetailedChargeState === telemetryData.DetailedChargeStateValue.DetailedChargeStateStarting ? "Charging Starting" :
-                  vehicle.telemetryData.DetailedChargeState === telemetryData.DetailedChargeStateValue.DetailedChargeStateStopped ? "Charging Stopped" : "";
+                    vehicle.telemetryData.DetailedChargeState === telemetryData.DetailedChargeStateValue.DetailedChargeStateComplete ? "Charging Complete" :
+                      vehicle.telemetryData.DetailedChargeState === telemetryData.DetailedChargeStateValue.DetailedChargeStateDisconnected ? "Charger Disconnected" :
+                        vehicle.telemetryData.DetailedChargeState === telemetryData.DetailedChargeStateValue.DetailedChargeStateNoPower ? "Charger Not Powered" :
+                          vehicle.telemetryData.DetailedChargeState === telemetryData.DetailedChargeStateValue.DetailedChargeStateStarting ? "Charging Starting" :
+                            vehicle.telemetryData.DetailedChargeState === telemetryData.DetailedChargeStateValue.DetailedChargeStateStopped ? "Charging Stopped" : "";
                 if (status) {
                   vehicleUpdate.status = `${status}${vehicle.telemetryData.ChargeState === "" ||
                     vehicle.telemetryData.ChargeState === "Idle" ||
