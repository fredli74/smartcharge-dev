--- conflicted
+++ resolved
@@ -2,45 +2,12 @@
   <div class="provider.name">
     <div v-if="page === 'new' || page === 'auth'">
       <v-card-actions v-if="showAuthButton" class="justify-center">
-<<<<<<< HEAD
-        <v-btn
-          color="primary"
-          :disabled="loading"
-          :loading="loading"
-          @click="authorize"
-        >
-=======
         <v-btn color="primary" :disabled="loading" :loading="loading" @click="authorize">
->>>>>>> fdcf4b4d
           Authorize Access<v-icon right>mdi-chevron-right</v-icon>
         </v-btn>
       </v-card-actions>
       <div v-else>
         <v-card-actions class="justify-center">
-<<<<<<< HEAD
-          <v-btn text small color="primary" @click="authorize">
-            change Tesla account
-          </v-btn>
-        </v-card-actions>
-        <div v-if="loading" class="text-center">
-          <v-progress-circular indeterminate color="primary" />
-        </div>
-        <TeslaNewVehicleList
-          v-if="newVehiclesNotConnected.length > 0"
-          :list="newVehiclesNotConnected"
-          @click-select="selectVehicle"
-        />
-        <TeslaNewVehicleList
-          v-if="newVehiclesConnected.length > 0"
-          :list="newVehiclesConnected"
-          subheader="Already added"
-        />
-      </div>
-      <div class="justify-center text-center text-subtitle-2 text-uppercase red--text text--darken-4">
-        Tesla
-        <a :href="teslaVirtualKeyUrl" target="_blank" rel="noopener noreferrer">Virtual Key</a>
-        required to control charging.
-=======
           <v-btn text small color="primary" @click="authorize">change Tesla account</v-btn>
         </v-card-actions>
         <div v-if="loading" class="text-center">
@@ -53,12 +20,8 @@
             required to control charging.
           </div>
           <div v-if="newVehiclesNotConnected.length > 0">
-            <TeslaNewVehicleList 
-              :list="newVehiclesNotConnected" @click-select="selectVehicle"
-            />
-            <TeslaNewVehicleList v-if="newVehiclesConnected.length > 0" 
-              :list="newVehiclesConnected" subheader="Already added"
-            />
+            <TeslaNewVehicleList :list="newVehiclesNotConnected" @click-select="selectVehicle" />
+            <TeslaNewVehicleList v-if="newVehiclesConnected.length > 0" :list="newVehiclesConnected" subheader="Already added" />
           </div>
           <div v-else-if="newVehiclesConnected.length > 0">
             <div class="text-center text-subtitle-2 my-7">
@@ -73,7 +36,6 @@
             <div class="text-center text-subtitle-2">No vehicles found</div>
           </div>
         </div>
->>>>>>> fdcf4b4d
       </div>
     </div>
   </div>
@@ -88,17 +50,8 @@
 import { hashID } from "@shared/utils.js";
 import { TeslaNewListEntry } from "./tesla-helper.js";
 import TeslaNewVehicleList from "./components/tesla-new-list.vue";
-<<<<<<< HEAD
 import { ProviderVuePage } from "@providers/provider-app.js";
-import provider, {
-  TeslaProviderQueries,
-  TeslaProviderMutates,
-  TeslaToken,
-} from "..";
-=======
-import { ProviderVuePage } from "@providers/provider-app";
-import provider, { TeslaProviderQueries, TeslaProviderMutates, TeslaToken } from "..";
->>>>>>> fdcf4b4d
+import provider, { TeslaProviderQueries, TeslaProviderMutates, TeslaToken } from "../index.js";
 
 const AUTHORIZE_URL = "https://auth.tesla.com/oauth2/v3/authorize";
 const CLIENT_ID = "45618b860d7c-4186-89f4-2374bc1b1b83";
