<<<<<<< HEAD
import { accountFilter } from "@server/gql/api.js";
import type { IContext } from "@server/gql/api.js";
import provider, {
  TeslaProviderMutates,
  TeslaProviderQueries,
  TeslaProviderData,
  TeslaToken,
} from "./index.js";
import { DBInterface } from "@server/db-interface.js";
import teslaAPI, { TeslaAPI } from "./tesla-api.js";
import { log, LogLevel } from "@shared/utils.js";
import { IProviderServer } from "@providers/provider-server.js";
import { TeslaNewListEntry } from "./app/tesla-helper.js";
import config from "./tesla-config.js";
import { DBServiceProvider } from "@server/db-schema.js";
import { strict as assert } from "assert";
import { GraphQLError } from "graphql";
=======
import { IContext, accountFilter } from "@server/gql/api";
import provider, { TeslaProviderMutates, TeslaProviderQueries, TeslaProviderData, TeslaToken } from "./index";
import { DBInterface } from "@server/db-interface";
import teslaAPI, { TeslaAPI } from "./tesla-api";
import { log, LogLevel } from "@shared/utils";
import { IProviderServer } from "@providers/provider-server";
import { TeslaNewListEntry } from "./app/tesla-helper";
import config from "./tesla-config";
import { DBServiceProvider } from "@server/db-schema";
import { strict as assert } from "assert";
import { ApolloError } from "apollo-server-core";
>>>>>>> fdcf4b4d

export async function authorize(
  db: DBInterface,
  code: string,
  callbackURI: string
): Promise<TeslaToken> {
  try {
    log(LogLevel.Trace, `authorize(${code}, ${callbackURI})`);
    return await teslaAPI.authorize(code, callbackURI);
  } catch (err) {
    log(LogLevel.Error, err);
    throw new GraphQLError("Invalid token", 
      undefined, undefined, undefined, undefined, undefined, { code: "INVALID_TOKEN" }
    );
  }
}

export async function maintainServiceToken(
  db: DBInterface,
  service: DBServiceProvider
): Promise<TeslaToken | null> {
  log(LogLevel.Trace, `maintainServiceToken for ${service.service_uuid}`);
  if (
    service.service_data.token !== undefined &&
    service.service_data.token.access_token !== undefined &&
    service.service_data.token.expires_at !== undefined &&
    !TeslaAPI.tokenExpired(service.service_data.token as TeslaToken)
  ) {
    log(LogLevel.Trace, `Token ${service.service_data.token.access_token} is still valid`);
    return service.service_data.token as TeslaToken;
  }

  assert(service.service_data.token.refresh_token);

  // Flag in database that we are refreshing the token and only one thread should do it
  const updateService = await db.pg.oneOrNone(
    `UPDATE service_provider SET service_data = jsonb_strip_nulls(service_data || $2) WHERE service_uuid=$1 AND NOT (service_data ? 'renewing_token') RETURNING *;`,
    [service.service_uuid, { updated: Date.now(), renewing_token: Date.now() }]
  );
  // If we got a row back, we are the only thread that is refreshing the token
  if (updateService) {
    log(LogLevel.Debug, `Token ${service.service_data.token.access_token} is expired, calling renewToken`);
    try {
      const newToken = await teslaAPI.renewToken(service.service_data.token.refresh_token);
      // Update the token in the database
      log(LogLevel.Trace, `Token ${service.service_data.token.access_token} renewed to ${newToken.access_token}`);
      log(LogLevel.Info, `Updating service_provider ${service.service_uuid} with new token`);
      await db.pg.none(
        `UPDATE service_provider SET service_data = jsonb_strip_nulls(service_data || $2) WHERE service_uuid=$1;
         UPDATE vehicle SET provider_data = jsonb_strip_nulls(provider_data || $3) WHERE service_uuid=$1;`,
        [
          service.service_uuid,
          {
            updated: Date.now(),
            token: newToken,
            renewing_token: null,
            invalid_token: null,
          },
          { invalid_token: null },
        ]
      );
      return newToken;
    } catch (err: any) {
      if (err && (err.message === "login_required" || err.message === "server_error")) {
        log(LogLevel.Warning, `Refresh token ${service.service_data.token.refresh_token} is invalid (${err.message})`);
        log(LogLevel.Info, `Setting service_provider ${service.service_uuid} as invalid token status`);
        await db.pg.none(
          `UPDATE service_provider SET service_data = jsonb_strip_nulls(service_data || $2) WHERE service_uuid=$1;
           UPDATE vehicle SET provider_data = jsonb_strip_nulls(provider_data || $3) WHERE service_uuid=$1;`,
          [
            service.service_uuid,
            { updated: Date.now(), invalid_token: true, renewing_token: null },
            { invalid_token: true },
          ]
        );
      } else {
        await db.pg.none(
          `UPDATE service_provider SET service_data = jsonb_strip_nulls(service_data || $2) WHERE service_uuid=$1;`,
          [service.service_uuid, { updated: Date.now(), renewing_token: null }]
        );
        log(LogLevel.Error, `Unexpected error raised when renewing token ${JSON.stringify(err)}`);
      }
      throw new GraphQLError("Invalid token",
        undefined, undefined, undefined, undefined, undefined, { code: "INVALID_TOKEN" }
      );
    }
  } else {
    log(LogLevel.Debug, `Token ${service.service_data.token.access_token} is already being refreshed, ignoring`);
    return null;
  }
}

const server: IProviderServer = {
  ...provider,
  query: async (data: any, context: IContext) => {
    console.debug(data);
    switch (data.query) {
      case TeslaProviderQueries.Vehicles: {
        if (data.token) {
          await context.db.pg.one(
            `INSERT INTO service_provider(account_uuid, provider_name, service_data)
            VALUES ($1,$2,$3) RETURNING *;`,
            [
              context.accountUUID,
              provider.name,
              { token: data.token, updated: Date.now() },
            ]
          );
        }

        const vehicles = [];
        const serviceList = await context.db.getServiceProviders(
          accountFilter(context.accountUUID),
          data.service_uuid,
          [provider.name]
        );

        const controlled = (
          await context.db.getVehicles(accountFilter(context.accountUUID))
        ).reduce((a, v) => {
<<<<<<< HEAD
          const provider_data = v.provider_data as unknown as TeslaProviderData;
          if (
            provider_data &&
            provider_data.provider === "tesla" &&
            provider_data.vin
          ) {
=======
          const provider_data = v.provider_data as TeslaProviderData;
          if (provider_data && provider_data.provider === "tesla" && provider_data.vin) {
>>>>>>> fdcf4b4d
            a[provider_data.vin] = v;
          }
          return a;
        }, {} as any);
        const mapped: any = {};

        for (const s of serviceList) {
          if (!s.service_data.invalid_token && s.service_data.token) {
            const token = await maintainServiceToken(context.db, s);
            if (!token) {
              continue;
            }
            try {
              const list: any[] = (await teslaAPI.listVehicle(undefined, token))
                .response;

              // Add everything that should be controlled
              for (const l of list) {
                const vin = l.vin;

                mapped[vin] = mapped[vin] || s.service_uuid;
                l.service_uuid = mapped[vin];

                const vehicle = controlled[vin];
                if (vehicle) {
                  l.vehicle_uuid = vehicle.vehicle_uuid;
                  l.display_name = vehicle.name || vin;
                  if (vehicle.service_uuid !== l.service_uuid) {
                    // Wrong service_uuid in database
                    vehicle.service_uuid = l.service_uuid;
                    await context.db.pg.none(
                      `UPDATE vehicle SET service_uuid=$1, provider_data = provider_data - 'invalid_token' WHERE vehicle_uuid=$2;
                       UPDATE service_provider SET service_data = jsonb_merge(service_data, $3) WHERE service_uuid=$1;`,
                      [
                        vehicle.service_uuid,
                        vehicle.vehicle_uuid,
                        { updated: Date.now() },
                        // TODO: updated should be a DB field instead
                      ]
                    );
                    log(LogLevel.Info, `Set service_uuid on ${vin}:${vehicle.vehicle_uuid} to ${vehicle.service_uuid}`);
                  }
                }
              }
              vehicles.push(...list);
            } catch (err: any) {
              log(LogLevel.Error, err);
            }
          }
        }
        return vehicles;
      }
      default:
        throw new Error(`Invalid query ${data.query} sent to tesla-server`);
    }
  },
  mutation: async (data: any, context: IContext) => {
    switch (data.mutation) {
      case TeslaProviderMutates.Authorize: {
        return await authorize(context.db, data.code, data.callbackURI);
      }
      case TeslaProviderMutates.RefreshToken: {
        log(LogLevel.Trace, `TeslaProviderMutates.RefreshToken ${JSON.stringify(data)}`);
        if (!data.service_uuid) {
          throw new GraphQLError("Invalid call to RefreshToken",
            undefined, undefined, undefined, undefined, undefined, { code: "BAD_USER_INPUT" }
          );
        }
        const service = await context.db.pg.oneOrNone(
          `SELECT * FROM service_provider WHERE service_uuid=$1;`,
          [data.service_uuid]
        );
        if (!service) {
          throw new GraphQLError("Service not found",
            undefined, undefined, undefined, undefined, undefined, { code: "BAD_USER_INPUT" }
          );
        }
        if (!service.service_data.token) {
          throw new GraphQLError("Service does not have a token",
            undefined, undefined, undefined, undefined, undefined, { code: "INVALID_TOKEN" }
          );
        }
        return await maintainServiceToken(context.db, service);
      }
      case TeslaProviderMutates.NewVehicle: {
        const input = data.input as TeslaNewListEntry;
<<<<<<< HEAD
        log(
          LogLevel.Trace,
          `TeslaProviderMutates.NewVehicle(${JSON.stringify(input)})`
        );
        if (context.accountUUID === undefined) {
          throw new GraphQLError("No accountUUID in context",
            undefined, undefined, undefined, undefined, undefined, { code: "UNAUTHENTICATED" }
          );
        }      
=======
        log(LogLevel.Trace, `TeslaProviderMutates.NewVehicle(${JSON.stringify(input)})`);
        assert(context.accountUUID !== undefined);
>>>>>>> fdcf4b4d
        const vehicle = await context.db.newVehicle(
          context.accountUUID,
          input.name,
          parseInt(config.DEFAULT_MAXIMUM_LEVEL),
          input.service_uuid,
          { provider: "tesla", vin: input.vin } as TeslaProviderData
        );
        log(
          LogLevel.Trace,
          `context.db.newVehicle returned ${JSON.stringify(vehicle)})`
        );
        await context.db.pg.none(
          `UPDATE service_provider SET service_data = jsonb_merge(service_data, $1)
           WHERE service_uuid=$2;`,
          [{ updated: Date.now() }, input.service_uuid]
        );
        return vehicle;
      }
      default:
        throw new Error(`Invalid mutation ${data.mutation} sent to tesla-server`);
    }
  },
};
export default server;<|MERGE_RESOLUTION|>--- conflicted
+++ resolved
@@ -1,12 +1,6 @@
-<<<<<<< HEAD
 import { accountFilter } from "@server/gql/api.js";
 import type { IContext } from "@server/gql/api.js";
-import provider, {
-  TeslaProviderMutates,
-  TeslaProviderQueries,
-  TeslaProviderData,
-  TeslaToken,
-} from "./index.js";
+import provider, { TeslaProviderMutates, TeslaProviderQueries, TeslaProviderData, TeslaToken } from "./index.js";
 import { DBInterface } from "@server/db-interface.js";
 import teslaAPI, { TeslaAPI } from "./tesla-api.js";
 import { log, LogLevel } from "@shared/utils.js";
@@ -16,19 +10,6 @@
 import { DBServiceProvider } from "@server/db-schema.js";
 import { strict as assert } from "assert";
 import { GraphQLError } from "graphql";
-=======
-import { IContext, accountFilter } from "@server/gql/api";
-import provider, { TeslaProviderMutates, TeslaProviderQueries, TeslaProviderData, TeslaToken } from "./index";
-import { DBInterface } from "@server/db-interface";
-import teslaAPI, { TeslaAPI } from "./tesla-api";
-import { log, LogLevel } from "@shared/utils";
-import { IProviderServer } from "@providers/provider-server";
-import { TeslaNewListEntry } from "./app/tesla-helper";
-import config from "./tesla-config";
-import { DBServiceProvider } from "@server/db-schema";
-import { strict as assert } from "assert";
-import { ApolloError } from "apollo-server-core";
->>>>>>> fdcf4b4d
 
 export async function authorize(
   db: DBInterface,
@@ -40,7 +21,7 @@
     return await teslaAPI.authorize(code, callbackURI);
   } catch (err) {
     log(LogLevel.Error, err);
-    throw new GraphQLError("Invalid token", 
+    throw new GraphQLError("Invalid token",
       undefined, undefined, undefined, undefined, undefined, { code: "INVALID_TOKEN" }
     );
   }
@@ -149,17 +130,8 @@
         const controlled = (
           await context.db.getVehicles(accountFilter(context.accountUUID))
         ).reduce((a, v) => {
-<<<<<<< HEAD
           const provider_data = v.provider_data as unknown as TeslaProviderData;
-          if (
-            provider_data &&
-            provider_data.provider === "tesla" &&
-            provider_data.vin
-          ) {
-=======
-          const provider_data = v.provider_data as TeslaProviderData;
           if (provider_data && provider_data.provider === "tesla" && provider_data.vin) {
->>>>>>> fdcf4b4d
             a[provider_data.vin] = v;
           }
           return a;
@@ -246,20 +218,12 @@
       }
       case TeslaProviderMutates.NewVehicle: {
         const input = data.input as TeslaNewListEntry;
-<<<<<<< HEAD
-        log(
-          LogLevel.Trace,
-          `TeslaProviderMutates.NewVehicle(${JSON.stringify(input)})`
-        );
+        log(LogLevel.Trace, `TeslaProviderMutates.NewVehicle(${JSON.stringify(input)})`);
         if (context.accountUUID === undefined) {
           throw new GraphQLError("No accountUUID in context",
             undefined, undefined, undefined, undefined, undefined, { code: "UNAUTHENTICATED" }
           );
-        }      
-=======
-        log(LogLevel.Trace, `TeslaProviderMutates.NewVehicle(${JSON.stringify(input)})`);
-        assert(context.accountUUID !== undefined);
->>>>>>> fdcf4b4d
+        }
         const vehicle = await context.db.newVehicle(
           context.accountUUID,
           input.name,
