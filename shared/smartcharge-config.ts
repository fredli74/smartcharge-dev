/**
 * @file config loader for smartcharge.dev project
 * @author Fredrik Lidström
 * @copyright 2025 Fredrik Lidström
 * @license MIT (MIT)
 */

import { DEFAULT_PORT } from "./smartcharge-defines.js";

<<<<<<< HEAD
// Utility to get environment variables from Vite or Node.js
function getEnvVar(key: string, defaultValue: string) {
  const viteKey = `VITE_${key}`;
  if (typeof import.meta !== 'undefined' && import.meta.env && import.meta.env[viteKey] !== undefined) {
    return import.meta.env[viteKey];
  }
  if (typeof process !== 'undefined' && process.env && process.env[viteKey] !== undefined) {
    return process.env[viteKey];
  }
  if (typeof process !== 'undefined' && process.env && process.env[key] !== undefined) {
    return process.env[key];
=======
const config = {
  POSTGRES_DB: `smartcharge`,
  POSTGRES_USER: `scserver`,
  POSTGRES_PASSWORD: `scserverpass`,
  POSTGRES_HOST: `db`,
  POSTGRES_PORT: `${5432}`,
  POSTGRES_SSL: `${false}`,
  POSTGRES_CONNECTIONS: `${10}`,
  PUBLIC_URL: ``,
  HELP_URL: `https://github.com/fredli74/smartcharge-dev/issues`,
  SERVER_IP: `0.0.0.0`,
  SERVER_PORT: `${DEFAULT_PORT}`,
  SINGLE_USER: `${true}`,
  SINGLE_USER_PASSWORD: `password`,
  AUTH0_DOMAIN: `smartcharge.eu.auth0.com`,
  AUTH0_CLIENT_ID: `WGPO7jrY6Sd0HcfkVvTetyrEnpsE8RQM`,
  GLOBAL_INFO_MESSAGE: ``,
  GLOBAL_WARNING_MESSAGE: ``,
  GLOBAL_ERROR_MESSAGE: ``,
};

if (process && process.env) {
  for (const key of Object.keys(config)) {
    if (process.env[key] !== undefined) {
      (config as any)[key] = process.env[key];
    } else if (process.env[`VUE_APP_${key}`] !== undefined) {
      (config as any)[key] = process.env[`VUE_APP_${key}`];
    }
>>>>>>> fdcf4b4d
  }
  return defaultValue;
}


// Config object
const config = {
  DATABASE_URL: getEnvVar('DATABASE_URL', `postgres://scserver:scserverpass@localhost:5432/smartcharge`),
  DATABASE_SSL: getEnvVar('DATABASE_SSL', `${false}`),
  DATABASE_CONNECTIONS: getEnvVar('DATABASE_CONNECTIONS', `${10}`),
  PUBLIC_URL: getEnvVar('PUBLIC_URL', ``),
  HELP_URL: getEnvVar('HELP_URL', `https://github.com/fredli74/smartcharge-dev/issues`),
  SERVER_IP: getEnvVar('SERVER_IP', `0.0.0.0`),
  SERVER_PORT: getEnvVar('SERVER_PORT', `${DEFAULT_PORT}`),
  SINGLE_USER: getEnvVar('SINGLE_USER', `${true}`),
  SINGLE_USER_PASSWORD: getEnvVar('SINGLE_USER_PASSWORD', `password`),
  AUTH0_DOMAIN: getEnvVar('AUTH0_DOMAIN', `smartcharge.eu.auth0.com`),
  AUTH0_CLIENT_ID: getEnvVar('AUTH0_CLIENT_ID', `WGPO7jrY6Sd0HcfkVvTetyrEnpsE8RQM`),
  GLOBAL_INFO_MESSAGE: getEnvVar('GLOBAL_INFO_MESSAGE', ``),
  GLOBAL_WARNING_MESSAGE: getEnvVar('GLOBAL_WARNING_MESSAGE', ``),
  GLOBAL_ERROR_MESSAGE: getEnvVar('GLOBAL_ERROR_MESSAGE', ``),
};

export default config;<|MERGE_RESOLUTION|>--- conflicted
+++ resolved
@@ -7,7 +7,6 @@
 
 import { DEFAULT_PORT } from "./smartcharge-defines.js";
 
-<<<<<<< HEAD
 // Utility to get environment variables from Vite or Node.js
 function getEnvVar(key: string, defaultValue: string) {
   const viteKey = `VITE_${key}`;
@@ -19,36 +18,6 @@
   }
   if (typeof process !== 'undefined' && process.env && process.env[key] !== undefined) {
     return process.env[key];
-=======
-const config = {
-  POSTGRES_DB: `smartcharge`,
-  POSTGRES_USER: `scserver`,
-  POSTGRES_PASSWORD: `scserverpass`,
-  POSTGRES_HOST: `db`,
-  POSTGRES_PORT: `${5432}`,
-  POSTGRES_SSL: `${false}`,
-  POSTGRES_CONNECTIONS: `${10}`,
-  PUBLIC_URL: ``,
-  HELP_URL: `https://github.com/fredli74/smartcharge-dev/issues`,
-  SERVER_IP: `0.0.0.0`,
-  SERVER_PORT: `${DEFAULT_PORT}`,
-  SINGLE_USER: `${true}`,
-  SINGLE_USER_PASSWORD: `password`,
-  AUTH0_DOMAIN: `smartcharge.eu.auth0.com`,
-  AUTH0_CLIENT_ID: `WGPO7jrY6Sd0HcfkVvTetyrEnpsE8RQM`,
-  GLOBAL_INFO_MESSAGE: ``,
-  GLOBAL_WARNING_MESSAGE: ``,
-  GLOBAL_ERROR_MESSAGE: ``,
-};
-
-if (process && process.env) {
-  for (const key of Object.keys(config)) {
-    if (process.env[key] !== undefined) {
-      (config as any)[key] = process.env[key];
-    } else if (process.env[`VUE_APP_${key}`] !== undefined) {
-      (config as any)[key] = process.env[`VUE_APP_${key}`];
-    }
->>>>>>> fdcf4b4d
   }
   return defaultValue;
 }
@@ -56,9 +25,13 @@
 
 // Config object
 const config = {
-  DATABASE_URL: getEnvVar('DATABASE_URL', `postgres://scserver:scserverpass@localhost:5432/smartcharge`),
-  DATABASE_SSL: getEnvVar('DATABASE_SSL', `${false}`),
-  DATABASE_CONNECTIONS: getEnvVar('DATABASE_CONNECTIONS', `${10}`),
+  POSTGRES_DB: getEnvVar('POSTGRES_DB', `smartcharge`),
+  POSTGRES_USER: getEnvVar('POSTGRES_USER', `scserver`),
+  POSTGRES_PASSWORD: getEnvVar('POSTGRES_PASSWORD', `scserverpass`),
+  POSTGRES_HOST: getEnvVar('POSTGRES_HOST', `db`),
+  POSTGRES_PORT: getEnvVar('POSTGRES_PORT', `${5432}`),
+  POSTGRES_SSL: getEnvVar('POSTGRES_SSL', `${false}`),
+  POSTGRES_CONNECTIONS: getEnvVar('POSTGRES_CONNECTIONS', `${10}`),
   PUBLIC_URL: getEnvVar('PUBLIC_URL', ``),
   HELP_URL: getEnvVar('HELP_URL', `https://github.com/fredli74/smartcharge-dev/issues`),
   SERVER_IP: getEnvVar('SERVER_IP', `0.0.0.0`),
