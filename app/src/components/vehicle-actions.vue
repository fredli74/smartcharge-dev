<template>
  <v-card-actions id="vehicle-actions" v-resize="onResize" class="justify-center">
    <v-dialog v-model="dialogShow" :fullscreen="$vuetify.breakpoint.xsOnly" max-width="600px">
      <v-card>
        <v-toolbar flat dark color="primary">
          <v-btn icon @click="dialogShow = false">
            <v-icon>
              {{ $vuetify.breakpoint.xsOnly ? "mdi-chevron-left" : "mdi-close" }}
            </v-icon>
          </v-btn>
          <v-toolbar-title>{{ dialogTitle }}</v-toolbar-title>
        </v-toolbar>
        <component :is="dialogContent" :vehicle="vehicle" @changed="queueSave" />
      </v-card>
    </v-dialog>

<<<<<<< HEAD
    <v-tooltip v-if="!isSleeping" top :disabled="disableTooltips">
      <template #activator="{ on }">
        <v-btn depressed fab :small="smallButton" outlined color :loading="refreshLoading"
          :disabled="!Boolean(vehicle.serviceID)" v-on="on" @click="refreshClick()"
        >
          <v-icon :large="!smallButton">mdi-refresh</v-icon>
        </v-btn>
      </template>
      <span>Update</span>
    </v-tooltip>
    <v-tooltip v-else top :disabled="disableTooltips">
      <template #activator="{ on }">
        <v-btn depressed fab :small="smallButton" outlined color :loading="refreshLoading"
          :disabled="!Boolean(vehicle.serviceID)" v-on="on" @click="refreshClick()"
        >
          <v-icon :large="!smallButton">mdi-sleep-off</v-icon>
        </v-btn>
      </template>
      <span>Wake Up</span>
    </v-tooltip>
    <v-tooltip top :disabled="disableTooltips">
      <template #activator="{ on }">
        <v-btn depressed fab :small="smallButton" :outlined="!vehicle.climateControl"
          :color="vehicle.climateControl ? 'success darken-1' : ''" :loading="hvacLoading"
          :disabled="!Boolean(vehicle.serviceID)" v-on="on" @click="hvacClick()"
        >
          <v-icon :large="!smallButton">mdi-fan{{ vehicle.climateControl ? "" : "-off" }}</v-icon>
        </v-btn>
      </template>
      <span>Climate Control</span>
    </v-tooltip>

=======
>>>>>>> fdcf4b4d
    <v-tooltip top :disabled="disableTooltips">
      <template #activator="{ on }">
        <div v-on="on">
          <v-btn depressed fab :small="smallButton" :dark="manualChargeState.dark" :outlined="manualChargeState.outlined"
            :color="manualChargeState.color" @click="chargeClick()"
          >
            <v-icon :large="!smallButton">
              {{ !vehicle.isConnected && vehicle.locationID ? "mdi-power-plug-off" : "mdi-lightning-bolt" }}
            </v-icon>
          </v-btn>
        </div>
      </template>
      <span>{{ manualChargeState.tooltip }}</span>
    </v-tooltip>
    <v-tooltip top :disabled="disableTooltips">
      <template #activator="{ on }">
        <v-btn depressed fab :small="smallButton" :outlined="!hasSchedule"
          :color="hasSchedule ? vehicle.isConnected ? 'success darken-1' : 'warning' : ''" v-on="on"
          @click="scheduleClick()"
        >
          <v-icon :large="!smallButton">mdi-calendar-clock</v-icon>
        </v-btn>
      </template>
      <span>Schedule</span>
    </v-tooltip>
  </v-card-actions>
</template>

<script lang="ts">
import { Component, Vue, Prop } from "vue-property-decorator";
import gql from "graphql-tag";
import { AgentAction } from "@providers/provider-agent.js";
import apollo from "@app/plugins/apollo.js";
import { delay } from "@shared/utils.js";
import { VueConstructor } from "vue";
import eventBus, { BusEvent } from "@app/plugins/event-bus.js";
import deepmerge from "deepmerge";
import VehicleCharge from "./vehicle-charge.vue";
import VehicleSchedule from "./vehicle-schedule.vue";
import { GQLAction, GQLVehicle, GQLScheduleType } from "@shared/sc-schema.js";
import { scheduleMap } from "@shared/sc-utils.js";

@Component({
  components: {
    VehicleCharge,
    VehicleSchedule,
  },
  apollo: {
    $subscribe: {
      actions: {
        query: gql`
          subscription ActionSubscription(
            $providerName: String
            $serviceID: ID
          ) {
            actionSubscription(
              providerName: $providerName
              serviceID: $serviceID
            ) {
              actionID
              serviceID
              providerName
              action
              data
            }
          }
        `,
        variables() {
          return {
            serviceID: this.$props.vehicle.serviceID,
          };
        },
        result({ data }: any) {
          const action = data.actionSubscription as GQLAction;
          if (action.data.id === this.$route.params.id && action.data.error) {
            // Only subscribing for errors to be honest, all other actions
            // are checked in other ways
            eventBus.$emit(BusEvent.AlertWarning, action.data.error);
            if (action.action === AgentAction.Refresh) {
              this.$data.refreshLoading = false;
            }
            if (action.action === AgentAction.ClimateControl) {
              this.$data.hvacLoading = false;
            }
          }
        },
      },
    },
  },
})
export default class VehicleActions extends Vue {
  @Prop({ type: Object, required: true }) declare readonly vehicle: GQLVehicle;

  changed!: boolean;
  saving!: boolean;
  refreshLoading!: boolean;
  hvacLoading!: boolean;
  smallButton!: boolean;
  dialogShow!: boolean;
  dialogContent?: VueConstructor<Vue>;
  dialogTitle?: string;

  data() {
    return {
      saving: false,
      changed: false,
      refreshLoading: false,
      hvacLoading: false,
      smallButton: false,
      dialogShow: false,
      dialogContent: undefined,
      dialogTitle: undefined,
      chargePopup: false,
    };
  }
  mounted() { }
  onResize() {
    this.smallButton = window.innerWidth > 600 && window.innerWidth < 960;
  }
  get isSleeping() {
    return (
      this.vehicle &&
      this.vehicle.status &&
      (this.vehicle.status.toLowerCase() === "offline" ||
        this.vehicle.status.toLowerCase() === "sleeping")
    );
  }
  get hasSchedule() {
    for (const s of this.vehicle.schedule) {
      if (s.level && s.time && s.type === GQLScheduleType.Trip) {
        return true;
      }
    }
    return false;
  }

  get manualChargeState() {
    const schedule = scheduleMap([...this.vehicle.schedule]);
    const manual = schedule[GQLScheduleType.Manual];
    if (manual) {
      if (manual.level) {
        return {
          outlined: false,
          dark: true,
          color: this.vehicle.isConnected ? "success darken-1" : "warning",
          tooltip: "Manual charge",
        };
      } else {
        return {
          outlined: false,
          dark: true,
          color: "red accent-4",
          tooltip: "No charge",
        };
      }
    } else if (!this.vehicle.isConnected && this.vehicle.locationID) {
      return {
        outlined: true,
        dark: false,
        color: "grey darken-3",
        tooltip: "Not connected",
      };
    }
    return {
      outlined: true,
      dark: false,
      color: undefined,

      tooltip: "Charge Control",
    };
  }

  async refreshClick() {
    if (this.vehicle && this.vehicle.serviceID) {
      this.refreshLoading = true;
      apollo.action(this.vehicle.serviceID, AgentAction.Refresh, {
        id: this.vehicle.id,
      });
      const was = this.vehicle.updated;
      const maxWait = Date.now() + 5 * 60e3;
      while (this.vehicle.updated === was) {
        await delay(1000);
        if (Date.now() > maxWait) {
          break;
        }
      }
      this.refreshLoading = false;
    }
  }
  async hvacClick() {
    if (this.vehicle && this.vehicle.serviceID) {
      this.hvacLoading = true;
      if (this.isSleeping) this.refreshLoading = true;
      const want = !this.vehicle.climateControl;
      apollo.action(this.vehicle.serviceID, AgentAction.ClimateControl, {
        id: this.vehicle.id,
        enable: want,
      });
      const maxWait = Date.now() + 5 * 60e3;
      while (this.vehicle.climateControl !== want) {
        await delay(1000);
        if (Date.now() > maxWait) {
          break;
        }
      }
      this.refreshLoading = false;
      this.hvacLoading = false;
    }
  }

  scheduleClick() {
    this.dialogShow = true;
    this.dialogTitle = "Schedule";
    this.dialogContent = VehicleSchedule;
    return true;
  }
  chargeClick() {
    this.dialogShow = true;
    this.dialogTitle = "Charge control";
    this.dialogContent = VehicleCharge;
    return true;
  }
  get disableTooltips(): boolean {
    return this.dialogShow;
  }

  saveTimer?: any;
  unsavedData?: any = {};
  queueSave(delay: number, data: any) {
    if (data) {
      throw "NOT USED ANYMORE?";
    }
    console.debug("Queue:", data);
    this.unsavedData = deepmerge(this.unsavedData, data);
    this.changed = true;
    if (this.saveTimer) {
      clearTimeout(this.saveTimer);
    }
    this.saveTimer = setTimeout(() => {
      this.save();
      this.saveTimer = undefined;
    }, delay);
  }
  async save() {
    console.debug("Save:", this.unsavedData);
    this.saving = true;
    this.changed = false;
    await apollo.updateVehicle({
      id: this.vehicle.id,
      ...this.unsavedData,
    });
    this.saving = false;
  }
}
</script>
<style>
.time-picker-column-item-text {
  font-size: 18px !important;
}

.datepicker-day-text {
  font-size: 18px !important;
}

#vehicle-actions>* {
  margin-left: 14px;
}

#vehicle-actions button {
  vertical-align: top;
}
</style><|MERGE_RESOLUTION|>--- conflicted
+++ resolved
@@ -14,41 +14,6 @@
       </v-card>
     </v-dialog>
 
-<<<<<<< HEAD
-    <v-tooltip v-if="!isSleeping" top :disabled="disableTooltips">
-      <template #activator="{ on }">
-        <v-btn depressed fab :small="smallButton" outlined color :loading="refreshLoading"
-          :disabled="!Boolean(vehicle.serviceID)" v-on="on" @click="refreshClick()"
-        >
-          <v-icon :large="!smallButton">mdi-refresh</v-icon>
-        </v-btn>
-      </template>
-      <span>Update</span>
-    </v-tooltip>
-    <v-tooltip v-else top :disabled="disableTooltips">
-      <template #activator="{ on }">
-        <v-btn depressed fab :small="smallButton" outlined color :loading="refreshLoading"
-          :disabled="!Boolean(vehicle.serviceID)" v-on="on" @click="refreshClick()"
-        >
-          <v-icon :large="!smallButton">mdi-sleep-off</v-icon>
-        </v-btn>
-      </template>
-      <span>Wake Up</span>
-    </v-tooltip>
-    <v-tooltip top :disabled="disableTooltips">
-      <template #activator="{ on }">
-        <v-btn depressed fab :small="smallButton" :outlined="!vehicle.climateControl"
-          :color="vehicle.climateControl ? 'success darken-1' : ''" :loading="hvacLoading"
-          :disabled="!Boolean(vehicle.serviceID)" v-on="on" @click="hvacClick()"
-        >
-          <v-icon :large="!smallButton">mdi-fan{{ vehicle.climateControl ? "" : "-off" }}</v-icon>
-        </v-btn>
-      </template>
-      <span>Climate Control</span>
-    </v-tooltip>
-
-=======
->>>>>>> fdcf4b4d
     <v-tooltip top :disabled="disableTooltips">
       <template #activator="{ on }">
         <div v-on="on">
